--- conflicted
+++ resolved
@@ -1,12 +1,6 @@
 weewx change history
 --------------------
 
-<<<<<<< HEAD
-X.X.X XX/XX/XX
-
-Fixed bug in SummaryByMonth and SummaryByYear that would result in duplicate
-month/year entries when generating from multiple ByMonth or ByYear templates.
-=======
 2.6.0 MM/DD/YY
 
 Changed the RESTful architecture so RESTful services are now first-class
@@ -24,7 +18,6 @@
 Now caches font handles in order to work around a memory leak in PIL.
 
 Now works with the pure Python version of Cheetah's NameMapper.
->>>>>>> 40a1732b
 
 Consolidated pressure calculation code in ws23xx, ws28xx, te923, and fousb.
 
@@ -44,12 +37,140 @@
 
 2.5.1 12/30/13
 
-<<<<<<< HEAD
-=======
+Fixed bug when reading cooling_base option.
+
+Default to sane behavior if skin does not define Labels.
+
+Fixed bug in setting of CheetahGenerator options.
+
+Fixed qsf and qpf summary values in forecast module.
+
+Fixed handling of empty sky cover fields in WU forecasts.
+
+Forecast module now considers the fctcode, condition, and wx fields for
+precipitation and obstructions to visibility.
+
+Added options to forecast module to help diagnose parsing failures and new
+forecast formats.
+
+Added retries when saving forecast to database and when reading from database.
+
+Fixes to the Fine Offset driver to eliminate spikes caused by reading from
+memory before the pointer had been updated (not the same thing as an unstable
+read).
+
+Added driver for LaCrosse 2300 series of weather stations.
+
+Added driver for Hideki TE923 series of weather stations.
+
+
+2.5.0 10/29/13
+2.6.0 MM/DD/YY
+
+Changed the RESTful architecture so RESTful services are now first-class
+weewx services. This should simplify the installation of 3rd party
+extensions that use these services.
+
+Broke up service_list, the very long list of services to be run, into
+five separate lists. This will allow services to be grouped together,
+according to when they should be run.
+
+Changed the default time and date labels to use locale dependent formatting.
+The defaults should now work in most locales, provided you set the
+environment variable LANG before running weewx.
+
+Now caches font handles in order to work around a memory leak in PIL.
+
+Now works with the pure Python version of Cheetah's NameMapper.
+
+Consolidated pressure calculation code in ws23xx, ws28xx, te923, and fousb.
+
+Added Vantage types stormRain and windSpeed10 to the list of observation
+types.
+
+Simulator now generates types dewpoint and pressure.
+
+Fixed parsing of locations in the xtide forecast.
+
+Changed default QC barometric low from 28 to 26. Added inTemp,
+inHumidity, and rain.
+
+Minor cleanup to Standard skin for better out-of-the-box behavior:
+ - default to no radar image instead of having every station point to Oregon
+ - not every WMR100 is a WMR100N
+
+2.5.1 12/30/13
+
 Added UV plots to the templates. They will be shown automatically if you
 have any UV data.
 
->>>>>>> 40a1732b
+Fixed bug when reading cooling_base option.
+
+Default to sane behavior if skin does not define Labels.
+
+Fixed bug in setting of CheetahGenerator options.
+
+Fixed qsf and qpf summary values in forecast module.
+
+Fixed handling of empty sky cover fields in WU forecasts.
+
+Forecast module now considers the fctcode, condition, and wx fields for
+precipitation and obstructions to visibility.
+
+Added options to forecast module to help diagnose parsing failures and new
+forecast formats.
+
+Added retries when saving forecast to database and when reading from database.
+
+Fixes to the Fine Offset driver to eliminate spikes caused by reading from
+memory before the pointer had been updated (not the same thing as an unstable
+read).
+
+Added driver for LaCrosse 2300 series of weather stations.
+
+Added driver for Hideki TE923 series of weather stations.
+
+
+2.5.0 10/29/13
+2.6.0 MM/DD/YY
+
+Changed the RESTful architecture so RESTful services are now first-class
+weewx services. This should simplify the installation of 3rd party
+extensions that use these services.
+
+Broke up service_list, the very long list of services to be run, into
+five separate lists. This will allow services to be grouped together,
+according to when they should be run.
+
+Changed the default time and date labels to use locale dependent formatting.
+The defaults should now work in most locales, provided you set the
+environment variable LANG before running weewx.
+
+Now caches font handles in order to work around a memory leak in PIL.
+
+Now works with the pure Python version of Cheetah's NameMapper.
+
+Consolidated pressure calculation code in ws23xx, ws28xx, te923, and fousb.
+
+Added Vantage types stormRain and windSpeed10 to the list of observation
+types.
+
+Simulator now generates types dewpoint and pressure.
+
+Fixed parsing of locations in the xtide forecast.
+
+Changed default QC barometric low from 28 to 26. Added inTemp,
+inHumidity, and rain.
+
+Minor cleanup to Standard skin for better out-of-the-box behavior:
+ - default to no radar image instead of having every station point to Oregon
+ - not every WMR100 is a WMR100N
+
+2.5.1 12/30/13
+
+Added UV plots to the templates. They will be shown automatically if you
+have any UV data.
+
 Fixed bug when reading cooling_base option.
 
 Default to sane behavior if skin does not define Labels.
