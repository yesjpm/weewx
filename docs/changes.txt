weewx change history
--------------------

<<<<<<< HEAD
3.9.0 MM/dd/YYYY

The image generator now supports the use of a 'stale_age' option. Thanks to
user John Smith. Fixes issue #290.

Rose line width can now be specified with option rose_line_width.

The Felsius unit of temperature (see https://xkcd.com/1923/) is now supported.

The almanac now supports calculating planet separations.
=======
X.X.X XX/XX/XXXX

Map cc3000 backup battery to consBatteryVoltage and station battery to
supplyVoltage to more accurately reflect the battery functions.

Update the syntax in the rsyslog configuration sample

Significant overhaul to the WMR300 driver.  The driver should now work reliably
on any version of pyusb and libusb.  The driver will now delete history records
from the logger before the logger fills up (the WMR300 logger is not a circular
buffer).  Thanks to users Markus Biewer and Cameron.  Fixes issue #288.

Added automatic clearing of logger for CC3000 driver to prevent logger
overflow (the CC3000 logger is not a circular buffer).  The default is to
not clear the history, but it is highly recommended that you add a logging
threshold once you are confident that all logger data have been captured to
the weewx database.

Improved the robustness of reading from the CC3000 logger.

Parameterize the configuration directory in weewx-multi init script.

In StdWXCalculate, use None for an observation only if the variables on which
the derived depends are available and None.  Fixes issue #291.

Fixed bug that prevented specifying an explicit alamanac time from working.

Fixed bug that prevented historical records from being downloaded from ws23xx
stations. Thanks to user Matt Brown! Fixes issue #295

Fixed bug that crashed program if a sqlite permission error occurred.
>>>>>>> b0656b0e


3.8.0 11/22/2017

The `stats.py` example now works with heating and cooling degree days.
Fixes issue #224.

The ordinal increment between x- and y-axis labels can now be chosen.
The increment between x-axis tick marks can now be chosen. Thanks
to user paolobenve! PR #226.

Bar chart fill colors can now be specified for individual observation
types. Fixes issue #227.

For aggregation types of `avg`, `min` and `max`, plots now locate the x-
coordinate in the middle of the aggregation interval (instead of the end).
Thanks again to user paolobenve! PR #232.

The nominal number of ticks on the y-axis can now be specified using
option `y_nticks`.

Fixed bug that could cause tick crowding when hardwiring y-axis min and
max values.

The uploader framework in restx.py now allows POSTS with a JSON payload,
and allows additional headers to be added to the HTTP request object.

MySQL error 2006 ("MySQL server has gone away") now gets mapped to
`weedb.CannotConnectError`. PR #246

Whether to use a FTP secure data connection is now set separately
from whether to authenticate using TLS. Fixes issue #284.

Corrected formatting used to report indoor temp and humidity to the
Weather Underground.

Added inDewpoint to the observation group dictionary.

Added missing aggregation type 'min_ge'. Thanks to user Christopher McAvaney!

Plots can now use an `aggregate_type` of `last`. Fixes issue #261.

When extracting observation type stormRain (Davis Vantage only), the
accumulators now extract the last (instead of average) value.

Added additional accumulator extractors.

Allow reports to be run against a binding other than `wx_binding`.

Do chdir at start of ImageGenerator so that skin.conf paths are treated the
same as those of other generators.

Changed default value of `stale` for CWOP from 60 to 600 seconds. PR #277.

Vantage driver:
Allow user to specify the Vantage Pro model type in weewx.conf.
Repeater support added to '-—set-transmitter-type' command.
New commands: '—-set-retransmit',
              '--set-latitude', '--set-longitude'
              '--set-wind-cup',
              '--set-temperature-logging'
Details explained in hardware.htm. Thanks to user dl1rf! PR #270, #272.

Using the `set-altitude` command in `wee_device` no longer changes the
barometer calibration constant in Vantage devices. See PR #263.
Thanks to user dl1rf!

Fixed bug in wmr200 driver that resulted in archive records with no
interval field and 'NOT NULL constraint failed: archive.interval' errors.

Fixed bug in wmr200 driver that caused `windDir` to always be `None` when
`windSpeed` is zero.

Include rain count in cc3000 status.

In the restx posting, catch all types of httplib.HTTPException, not just
BadStatusLine and IncompleteRead.


3.7.1 03/22/2017

Fixed log syntax in wmr100 and wmr9x8 drivers.

Emit Rapidfire cache info only when debug is level 3 or higher.  Thanks to
user Darryn Capes-Davis.

Fixed problem that prevented Rapidfire from being used with databases in
metric units. Fixes issue #230.

Set WOW `post_interval` in config dict instead of thread arguments so that
overrides are possible.  Thanks to user Kenneth Baker.

Distribute example code and example extensions in a single examples directory.
Ensure that the examples directory is included in the rpm and deb packages.

Fixed issue that prevented a port from being specified for MySQL installations.

MySQL error 2003 ("Can't connect to MySQL server...") now gets mapped to
`weedb.CannotConnectError`. PR #234.

By default, autocommit is now enabled for the MySQL driver. Fixes issue #237.

Highs and lows from LOOP packets were not being used in preference to archive
records in daily summaries. Fixed issue #239.


3.7.0 03/11/2017

The tag $current now uses the record included in the event NEW_ARCHIVE_RECORD,
rather than retrieve the last record from the database. This means you can
use the tag $current for observation types that are in the record, but not
necessarily in the database. Fixes issue #13.

Most aggregation periods now allow you to go farther in the past. For
example, the tag $week($weeks_ago=1) would give you last week. You
can also now specify the start and end of an aggregation period, such
as $week.start and $week.end.

Can now do SummaryByDay (as well as SummaryByMonth and SummaryByYear).
NB: This can generate *lots* of files --- one for every day in your database!
Leaving this undocumented for now. Fixes issue #185.

When doing hardware record generation, the engine now augments the record with
any additional observation types it can extract out of the accumulators.
Fixes issue #15.

It's now possible to iterate over every record within a timespan.
Fixes issue #182.

Use schema_name = hardware_name pattern in sensor map for drivers that support
extensible sensor suites, including the drivers for cc3000, te923, wmr300,
wmr100, wmr200, wmr9x8

Simplified sensor mapping implementation for wmr100 and wmr200 drivers.  For
recent weewx releases, these are the default mappings for wmr200:
  3.6.0: in:0, out:1, e2:2, e3:3, ..., e8:8   hard-coded
  3.6.1: in:0, out:1, e1:2, e2:3, ..., e7:8   hard-coded
  3.7.0: in:0, out:1, e1:2, e2:3, ..., e7:8   sensor_map
and these are default mappings for wmr100:
  3.6.2: in:0, out:1, e1:2, e2:3, ..., e7:8   hard-coded
  3.7.0: in:0, out:1, e1:2, e2:3, ..., e7:8   sensor_map

Enabled battery status for every remote T/H and T sensor in wmr100 driver.

Enabled heatindex for each remote T/H sensor in wmr200 driver.

Fixed inverted battery status indicator in wmr200 driver.

Fixed 'Calculatios' typo in wmr100, wmr200, wmr9x8, and wmr300 drivers.

Fixed usb initialization issues in the wmr300 driver.

Added warning in wmr300 driver when rain counter reaches maximum value.

Decode heatindex and windchill from wmr300 sensor outputs.

Report the firmware version when initializing the cc3000 driver.

Fixed bug in vantage driver that would prevent console wake up during
retries when fetching EEPROM vales. Thanks to user Dan Begallie!

The vantage driver no longer emits values for non-existent sensors.
As a result, LOOP and archive packets are now much smaller. If this works
out, other drivers will follow suit. Partial fix of issue #175.

The vantage driver now emits the barometer trend in LOOP packets as
field 'trendIcon'.

The engine now logs locale. Additional information if a TERM signal is
received.

Removed the site-specific "Pond" extensions from the Standard skin.

The Standard skin now includes plots of outside humidity. Fixes
issue #181.

Fixed reference to index.html.tmpl in the xstats example.

Changed algorithm for calculating ET to something more appropriate for
hourly values (former algorithm assumed daily values). Fixes issue #160.

Fixed bug in Celsius to Fahrenheit conversion that affected pressure
conversions in uwxutils.py, none of which were actually used.

Fixed bug that was introduced in v3.6.0, which prevented wee_reports from
working for anything other than the current time.

Documented the experimental anti-alias feature, which has been in weewx
since v3.1.0. Fixes issue #6.

Fixed problem where multiple subsections under [SummaryBy...] stanzas could
cause multiple copies of their target date to be included in the Cheetah
variable $SummaryByYear and $SummaryByMonth. Fixes issue #187.

Moved examples out of bin directory.  Eliminated experimental directory.
Reinforce the use of user directory, eliminate use of examples directory.
Renamed xsearch.py to stats.py.

OS uptime now works for freeBSD. Thanks to user Bill Richter!
PR #188.

Broke out developer's notes into a separate document.

Added @media CSS for docs to improve printed/PDF formatting.  Thanks to user
Tiouck!

Added a 0.01 second delay after each read_byte in ws23xx driver to reduce
chance of data spikes caused by RS232 line contention.  Thanks lionel.sylvie!

The observation windGustDir has been removed from wmr100, wmr200, te923, and
fousb drivers.  These drivers were simply assigning windGustDir to windDir,
since none of the hardware reports an actual windGustDir.

Calculation of aggregates over a period of one day or longer can now
respect any change in archive interval. To take advantage of this
feature, you will have to apply an update to your daily
summaries. This can be done using the tool wee_database, option
--update. Refer to the ‘Changes to daily summaries’ section in the
Upgrade Guide to determine whether you should update or not. Fixes issue #61.

Max value of windSpeed for the day is now the max archive value of windSpeed.
Formerly, it was the max LOOP value. If you wish to patch your older
daily summaries to interpret max windSpeed this way, use the tool wee_database
with option --update. Fixes issue #195.

The types of accumulators, and the strategies to put and extract records
out of them, can now be specified by config stanzas. This will be of
interest to extension writers. See issue #115.

Fixed battery status label in acurite driver: changed from txTempBatteryStatus
to outTempBatteryStatus.  Thanks to user manos!

Made the lowBattery example more robust - it now checks for any known low
battery status, not just txBatteryStatus.  Thanks to user manos!

Added info-level log message to calculate_rain so that any rain counter reset
will be logged.

Added better logging for cc3000 when the cc3000 loses contact with sensors
for extended periods of time.

How long to wait before retrying after a bad uploader login is now settable
with option retry_login. Fixes issue #212.

The test suites now use dedicated users 'weewx1' and 'weewx2'. A shell script
has been included to setup these users.

A more formal exception hierarchy has been adopted for the internal
database library weedb. See weedb/NOTES.md.

The weedb Connection and Cursor objects can now be used in a "with" clause.

Slightly more robust mechanism for decoding last time a file was FTP'd.


3.6.2 11/08/2016

Fixed incorrect WU daily rain field name

Fixed bug that crashed Cheetah if the weewx.conf configuration file included
a BOM. Fixes issue #172.


3.6.1 10/13/2016

Fixed bug in wunderfixer.

Fixed handling of StdWXCalculate.Calculations in modify_config in the wmr100,
wmr200, wmr300, and wmr9x8 drivers.

Eliminate the apache2, ftp, and rsync suggested dependencies from the deb
package.  This keeps the weewx dependencies to a bare minimum.

Added retries to usb read in wmr300 driver.

Remapped sensor identifiers in wmr200 driver so that extraTemp1 and
extraHumid1 are usable.

Standardized format to be used for times to YYYY-mm-ddTHH:MM.


3.6.0 10/07/2016

Added the ability to run reports using a cron-like notation, instead of with
every report cycle. See User's Guide for details. Thanks to user Gary Roderick.
PR #122. Fixes issue #17.

Added the ability to easily import CSV, Weather Underground, and Cumulus
data using a new utility, wee_import. Thanks again to über-user Gary Roderick.
PR #148. Fixes issue #97.

Refactored documentation so that executable utilities are now in their own
document, utilities.htm.

Fixed rpm package so that it will retain any changes to the user directory.
Thanks to user Pat OBrien.

No ET when beyond the reach of the sun.

Software calculated ET now returns the amount of evapotranspiration that
occurred during the archive interval. Fixes issue #160

Fixed wee_config to handle config files that have no FTP or RSYNC.

Fixed bug in StdWXCalculate that ignored setting of 'None' (#110).

Which derived variables are to be calculated are now in a separate
subsection of [StdWXCalculate] called [[Calculations]].
Upgrade process takes care of upgrading your config file.

Reset weewx launchtime when waiting for sane system clock (thanks to user
James Taylor).

Fixed anti-alias bug in genplot.  Issue #111.

Corrected the conversion factor between inHg and mbar. Thanks to user Olivier.

Consolidated unit conversions into module weewx.units.

Plots longer than two years now use an x-axis increment of one year. Thanks to
user Olivier!

The WS1 driver now retries connection if it fails. Thanks to user
Kevin Caccamo! PR #112.

Major update to the CC3000 driver:
 - reading historical records is more robust
 - added better error handling and reporting
 - fixed to handle random NULL characters in historical records
 - fixed rain units
 - added ability to get data from logger as fast as it will send it
 - added support for additional temperature sensors T1 and T2
 - added transmitter channel in station diagnostics
 - added option to set/get channel, baro offset
 - added option to reset rain counter

Fixed brittle reference to USBError.args[0] in wmr200, wmr300, and te923
drivers.

Fixed typo in default te923 sensor mapping for h_3.  Thanks to user ngulden.

Added flag for reports so that reports can be disabled by setting enable=False
instead of deleting or commenting entire report sections in weewx.conf.

The vantage and ws23xx drivers now include the fix for the policy of
"wind direction is undefined when no wind speed".  This was applied to other
drivers in weewx 3.3.0.

Fixed te923 driver behavior when reading from logger, especially on stations
with large memory configuration.  Thanks to users Joep and Nico.

Fixed rain counter problems in wmr300 driver.  The driver no longer attempts
to cache partial packets.  Do no process packets with non-loop data when
reading loop data.  Thanks to user EricG.

Made wmr300 driver more robust against empty usb data buffers.

Fixed pressure/barometer in wmr300 driver when reading historical records.

Fixed problem with the Vantage driver where program could crash if a
serial I/O error happens during write. Fixes issue #134.

Changed name of command to clear the Vantage memory from --clear to
--clear-memory to make it more consistent with other devices.

Fixed problem that prevented channel 8 from being set by the Vantage driver.

Added solaris .smf configuration.  Thanks to user whorfin.

Added option post_indoor_observations for weather underground.

Added maximum value to radiation and UV plots.

In the .deb package, put weewx reports in /var/www/html/weewx instead of
/var/www/weewx to match the change of DocumentRoot in debian 8 and later.


3.5.0 03/13/2016

Fixed bug that prevented rsync uploader from working.

Fixed bug in wmr300 driver when receiving empty buffers from the station.

The type of MySQL database engine can now be specified. Default is 'INNODB'.

Updated userguide with capabilities of the TE923 driver added in 3.4.0.

Added aggregation type min_ge(val).

Provide better feedback when a driver does not implement a configurator.

Added humidex and appTemp to group_temperature. Fixed issue #96.

Backfill of the daily summary is now done in "tranches," reducing the memory
requirements of MySQL. Thanks to über-user Gary Roderick! Fixes issue #83.

Made some changes in the Vantage driver to improve performance, particularly
with the IP version of the logger. Thanks to user Luc Heijst for nagging
me that the driver could be improved, and for figuring out how.

Plotting routines now use Unicode internally, but convert to UTF-8 if a font
does not support it. Fixes issue #101.

Improved readability of documents on mobile devices. Thank you Chris
Davies-Barnard!

The loop_on_init option can now be specified in weewx.conf

When uploading data to CWOP, skip records older than 60 seconds.  Fixes
issue #106.

Added modify_config method to the driver's configuration editor so that drivers
can modify the configuration during installation, if necessary.

The fousb and ws23xx drivers use modify_config to set record_generation to
software.  This addresses issue #84.

The wmr100, wmr200, wmr9x8, and wmr300 drivers use modify_config to set
rainRate, heatindex, windchill, and dewpoint calculations to hardware instead
of prefer_hardware since each of these stations has partial packets.  This
addresses issue #7 (SF #46).


3.4.0 01/16/2016

The tag $hour has now been added. It's now possible to iterate over hours.
Thanks to user Julen!

Complete overhaul of the te923 driver.  Thanks to user Andrew Miles.  The
driver now supports the data logger and automatically detects small or large
memory models.  Added ability to set/get the altitude, lat/lon, and other
station parameters.  Significant speedup to reading station memory, from 531s
to 91s, which is much closer to the 53s for the te923tool written in C (all for
a station with the small memory model).

The wee_debug utility is now properly installed, not just distributed.

Fixed bug in almanac code that caused an incorrect sunrise or sunset to be
calculated if it followed a calculation with an explicit horizon value.

Localization of tags is now optional. Use function toString() with
argument localize set to False. Example:
$current.outTemp.toString($localize=False)
Fixes issue #88.

In the acurite driver, default to use_constants=True.

Fixed bug in the rhel and suse rpm packaging that resulted in a configuration
file with html, database, and web pages in the setup.py locations instead of
the rpm locations.

The extension utility wee_extension now recognizes zip archives as well as
tar and compressed tar archives.

Check for a sane system time when starting up.  If time is not reasonable,
wait for it.  Log the time status while waiting.

Added log_success option to cheetah, copy, image, rsync, and ftp generators.

Older versions of MySQL (v5.0 and later) are now supported.


3.3.1 12/06/2015

Fixed bug when posting to WOW.

Fixed bug where the subsection for a custom report gets moved to the very
end of the [StdReport] section of a configuration file on upgrade.
Fixes issue #81.


3.3.0 12/05/2015

Now really includes wunderfixer. It was inadvertently left out of the install
script.

Rewrote the almanac so it now supports star ephemeris. For example,
$almanac.rigel.next_rising. Fixes issue #79.

Uninstalling an extension with a skin now deletes all empty directories. This
fixes issue #43.

Fixed bug in WMR200 driver that caused it to emit dayRain, when what it was
really emitting was the "rain in the last 24h, excluding current hour."
Fixes issue #62.

Fixed bug in WMR200 driver that caused it to emit gauge pressure for altimeter
pressure. Thanks to user Mark Jenks for nagging me that something was wrong.

Fixed bug that caused wind direction to be calculated incorrectly, depending
on the ordering of a dictionary. Thanks to user Chris Matteri for not only
spotting this subtle bug, but offering a solution.

StdPrint now prints packets and records in (case-insensitive) alphabetical
order.

Fixed wind speed decoding in the acurite driver.  Thanks to aweatherguy.

The StdRESTful service now supports POSTs, as well as GETs.

The FTP utility now catches PickleError exceptions, then does a retry.

Added unit 'minute' to the conversion dictionary.

The vertical position of the bottom label in the plots can now be
set in skin.conf with option bottom_label_offset.

An optional port number can now be specified with the MySQL database.

Added option use_constants in the Acurite driver.  Default is false; the
calibration constants are ignored, and a linear approximation is used for
all types of consoles.  Specify use_constants for 01035/01036 consoles to
calculate using the constants.  The 02032/02064 consoles always use the
linear approximation.

Fixed test for basic sensor connectivity in the Acurite driver.

The policy of "wind direction is undefined when no wind speed" is enforced
by the StdWXCalculate service.  There were a few drivers that were still
applying the policy: acurite, cc3000, fousb, ws1, wmr100, wmr200, ultimeter.
These have been fixed.

Changed logic that decides whether the configuration file includes a custom
schema, or the name of an existing schema.

Added new command-line utility wee_debug, for generating a troubleshooting
information report.

Added option --log-label to specify the label that appears in syslog entries.
This makes it possible to organize output from multiple weewx instances
running on a single system.

Fixed problem with the Vantage driver that caused it to decode the console
display units incorrectly. Thanks to Luc Heijst!

The WMR300 driver is now part of the weewx distribution.


3.2.1 07/18/15

Fixed problem when using setup.py to install into a non-standard location.
Weewx would start a new database in the "standard" location, ignoring the
old one in the non-standard location.


3.2.0 07/15/15

There are now five command-line utilities, some new, some old
 - wee_config:    (New) For configuring weewx.conf, in particular,
                  selecting a new device driver.
 - wee_extension: (New) For adding and removing extensions.
 - wee_database:  (Formerly called wee_config_database)
 - wee_device:    (Formerly called wee_config_device)
 - wee_reports:   No changes.

The script setup.py is no longer used to install or uninstall extensions.
Instead, use the new utility wee_extension.

Wunderfixer is now included with weewx --- no need to download it separately.
It now works with MySQL, as well as sqlite, databases. It also supports
metric databases. Thanks to user Gary Roderick!

Fixed bug in 12-hour temperature lookup for calculating station pressure from
sea level pressure when database units are other than US unit system.

Added guards for bogus values in various wxformula functions.

Added windrun, evapotranspiration, humidex, apparent temperature, maximum
theoretical solar radiation, beaufort, and cloudbase to StdWXCalculate.

If StdWXCalculate cannot calculate a derived variable when asked to, it now
sets the value to null. Fixes issue #10.

Added option to specify algorithm in StdWXCalculate.  So far this applies
only to the altimeter calculation.

Added option max_delta_12h in StdWXCalculate, a window in which a record will
be accepted as being "12 hours ago." Default is 1800 seconds.

Fixed bug in debian install script - 'Acurite' was not in the list of stations.

$almanac.sunrise and $almanac.sunset now return ValueHelpers. Fixes issue #26.

Added group_distance with units mile and km.

Added group_length with units inch and cm.

Failure to launch a report thread no longer crashes program.

The WU uploader now publishes soil temperature and moisture, as well as
leaf wetness.

Increased precision of wind and wind gust posts to WU from 0 to 1
decimal point.

Increased precision of barometer posts to WOW from 1 to 3 decimal points.

A bad CWOP server address no longer crashes the CWOP thread.

The "alarm" example now includes a try block to catch a NameError exception
should the alarm expression include a variable not in the archive record.

Fixed bug that shows itself if marker_size is not specified in skin.conf

Show URLs in the log for restful uploaders when debug=2 or greater.

Fixed problem that could cause an exception in the WMR200 driver when
formatting an error string.

Added better recovery from USB failures in the ws28xx driver.

Added data_format option to FineOffset driver.  Thanks to Darryl Dixon.

Decoding of data is now more robust in the WS1 driver.  Get data from the
station as fast as the station can spit it out.  Thanks to Michael Walker.

Changes to the WS23xx driver include:
  - Fixed wind speed values when reading from logger.  Values were too
    high by a factor of 10.
  - wrapped non-fatal errors in WeeWXIO exceptions to improve error
    handling and failure recovery

Changes to the AcuRite driver include:
 - The AcuRite driver now reports partial packets as soon as it gets them
     instead of retaining data until it can report a complete packet
 - Improved timing algorithm for AcuRite data.  Thanks to Brett Warden.
 - Added acurite log entries to logwatch script.  Thanks to Andy.
 - Prevent negative rainfall amounts in acurite driver by detecting
     counter wraparound
 - Use 13 bits for rain counter instead of 12 bits
 - Use only 12 bits for inside temperature in acurite driver when decoding
     for 02032 stations

Changes to the TE923 driver include:
 - consolidated retries
 - improved error handling and reporting

Changes to the WMR9x8 driver include:
 - Correct bug that caused yesterday's rain to be decoded as dayRain
 - LOOP packet type 'battery' is now an int, instead of a bool
 - The driver can now be run standalone for debugging purposes.

The Vantage driver now catches undocumented termios exceptions and converts
them to weewx exceptions. This allows retries if flushing input or output
buffers fail. Fixes issue #34.

Default values for databases are now defined in a new section [DatabaseTypes].
New option "database_type" links databases to database type. Installer will
automatically update old weewx.conf files.

The RESTful services that come with weewx are now turned on and off by
option "enable". Installer will automatically update old weewx.conf files.
Other RESTful services that don't use this method will continue to work.

Option bar_gap_fraction is now ignored. Bar plot widths are rendered explicitly
since V3.0, making the option unnecessary. Fixes issue #25.

Added additional debug logging to main engine loop.

FTP uploader now retries several times to connect to a server, instead of
giving up after one try. Thanks to user Craig Hunter!


3.1.0 02/05/15

Fixed setup.py bug that caused list-drivers to fail on deb and rpm installs.

Added a wait-and-check to the stop option in the weewx.debian rc script.

Fixed bug in the Vantage driver that causes below sea-level altitudes
to be read as a large positive number. Also, fixed problem with altitude
units when doing --info (ticket #42).

Fixed bug in wmr100 driver that causes gust wind direction to be null.

Fixed bug in wmr200 driver that causes gust wind direction to be null.

Fixed ultimeter driver to ensure wind direction is None when no wind speed
Thanks to user Steve Sykes.

Fixed bug in calculation of inDewpoint.  Thanks to user Howard Walter.

Assign default units for extraHumid3,4,5,6,7, extraTemp4,5,6,7, leafTemp3,4,
and leafWet1,2.

Use StdWXCalculate to ensure that wind direction is None if no wind speed.

Fixed sign bug in ultimeter driver.  Thanks to user Garrett Power.

Use a sliding window with default period of 15 minutes to calculate the
rainRate for stations that do not provide it.

Added support for AcuRite weather stations.  Thanks to users Rich of Modern
Toil, George Nincehelser, Brett Warden, Preston Moulton, and Andy.

The ultimeter driver now reads data as fast as the station can produce it.
Typically this results in LOOP data 2 or 3 times per second, instead of
once per second.  Thanks to user Chris Thompstone.

The daily summary for wind now uses type INTEGER for column sumtime,
like the other observation types.

Utility wee_reports no longer chokes if the optionally-specified timestamp
is not in the database. Can also use "nearest time" if option 'max_delta'
is specified in [CheetahGenerator].

Utility wee_config_device can now dump Vantage loggers to metric databases.
Fixes ticket #40.

Fixed problem where dumping to database could cause stats to get added to
the daily summaries twice.

FTP over TLS (FTPS) sessions are now possible, but don't work very well with
Microsoft FTP servers. Requires Python v2.7. Will not work with older
versions of Python. Fixes ticket #37.

WeatherUnderground passwords are now quoted, allowing special characters
to be used. Fixes ticket #35.

New tag $obs, allowing access to the contents of the skin configuration
section [Labels][[Generic]]. Fixes ticket #33.

Better error message if there's a parse error in the configuration file.

Added wxformulas for evapotranspiration, humidex, apparent temperature, and
other calculations.

Added --loop-on-init option for weewxd. If set, the engine will keep retrying
if the device cannot be loaded. Otherwise, it will exit.

Changed the weedb exception model to bring it closer to the MySQL exception
model. This will only affect those programming directly to the weedb API.


3.0.1 12/07/14

Fixed bug in setup.py that would forget to insert device-specific options
in weewx.conf during new installations.


3.0.0 12/04/14

Big update with lots of changes and lots of new features. The overall
goal was to make it easier to write and install extensions. Adding
custom databases, units, accumulators and many other little things
have been made easier.

Skins and skin.conf continue to be 100% backwards compatible (since
V1.5!).  However, search-list extensions will have to be rewritten.
Details in the Upgrading Guide.

Previously, configuration options for all possible devices were
included in the configuration file, weewx.conf. Now, for new installs,
it has been slimmed down to the minimum and, instead, configuration
options are added on an "as needed" basis, using a new setup.py option
"configure".

Your configuration file, weewx.conf should be automatically updated to
V3 by the upgrade process, using your previously chosen hardware. But,
check it over. Not sure we got everything correct. See the Upgrading
Guide.

Specific changes follow.

Total rewrite of how data gets bound to a database. You now specify a
"data binding" to indicate where data should be going, and where it is
coming from. The default binding is "wx_binding," the weather binding,
so most users will not have to change a thing.

Other database bindings can be used in tags. Example:
  $current($data_binding=$alt_binding).outTemp
Alternate times can also be specified:
  $current($timestamp=$othertime).outTemp

Explicit time differences for trends can now be specified:
  $trend($time_delta=3600).barometer

Introduced a new tag $latest, which uses the last available timestamp
in a data binding (which may or may not be the same as the "current"
timestamp).

Introduced a new tag $hours_ago, which returns the stats for X hours
ago.  So, the max temperature last hour would be
$hours_ago($hours_ago=1).outTemp.max.

Introduced a shortcut $hour, which returns the stats for this hour.
So, the high temperature for this hour would be $hour.outTemp.max

Introduced a new tag $days_ago, which returns the stats for X days
ago.  So, the max temperature the day before yesterday would be
$days_ago($days_ago=2).outTemp.max.

Included a shortcut $yesterday: The tag $yesterday.outTemp.max would
be yesterday's max temperature.

Introduced a new aggregation type ".last", which returns the last
value in an aggregation interval. E.g., $week.outTemp.last would
return the last temperature seen in the week.

Introduced a new aggregation type ".lasttime" which returns the time
of the above.

Can now differentiate between the max speed seen in the archive
records (e.g., $day.windSpeed.max) and the max gust seen
($day.wind.max or $day.windGust.max).

Allow other data bindings to be used in images.

Made it easier to add new unit types and unit groups.

The archive interval can now change within a database without
consequences.

Total rewrite of how devices are configured. A single utility
wee_config_device replaces each of the device-specific configuration
utilities.

The Customizing Guide was extended with additional examples and option
documentation.

Removed the no longer needed serviced StdRESTful, obsolete since V2.6

Fixed bug in querying for schemas that prevented older versions of
MySQL (V4.X) from working.

Improved error handling and retries for ws1, ultimeter, and cc3000
drivers.

Fixed missing dew initializations in wmr9x8 driver.  Fixed
model/_model initialization in wmr9x8 driver.

Fixed uninitialized usb interface in wmr200 driver.

Fixed wakup/wakeup typo in _getEEPROM_value in vantage driver.

Made the ftpupload algorithm a little more robust to corruption of the
file that records the last upload time.

Added observation type 'snow'. It generally follows the semantics of
'rain'.

Fixed possible fatal exception in WS23xx driver.  Fixed use of str as
variable name in WS23xx driver.

Now catches database exceptions raised during commits, converting them
to weedb exceptions. Weewx catches these, allowing the program to keep
going, even in the face of most database errors.

For the fine offset stations, record connection status as rxCheckPercent
(either 0 or 100%) and sensor battery status as outTempBatteryStatus (0
indicates ok, 1 indicates low battery).

For WS23xx stations, hardware record generation is now enabled and is the
default (previously, software record generation was the default).

Fixed bug in WS28xx driver the prevented reading of historical records
when starting with an empty database.


2.7.0 10/11/14

Added the ability to configure new Vantage sensor types without using
the console. This will be useful to Envoy users.  Thanks to user Deborah
Pickett for this contribution!

Allow calibration constants to be set in the Vantage EEPROM. This will
particularly be useful to southern hemisphere users who may want to
align their ISS to true north (instead of south), then apply a 180
correction. Thanks again to Deborah Pickett!

Enabled multiple rsync instances for a single weewx instance.

More extensive debug information for rscync users.

Added the ability to localize the weewx and server uptime. See the
Customizing Guide for details. This will also cause a minor backwards
incompatibility. See the Upgrading Guide for details.

Added catchup to the WS28xx driver, but still no hardware record generation.

Changed lux-to-W/m^2 conversion factor in the fine offset driver.

Added rain rate calculation to Ultimeter driver.

Changed setTime to retrieve system time directly rather than using a value
passed by the engine. This greatly improves the accuracy of StdTimeSync,
particularly in network based implementations. Thanks to user Denny Page!

Moved clock synchronization options clock_check and max_drift back to
section [StdTimeSynch].

Fixed ENDPOINT_IN in the te923 driver.  This should provide better
compatibility with a wider range of pyusb versions.

Now catches MySQL exceptions during commits and rollbacks (as well
as queries) and converts them to weedb exceptions.

Catch and report configobj errors when reading skin.conf during the
generation of reports.

Ensure correct location, lat, lon, and altitude modifications in the
debian postinst installer script.

In the debian installer, default to ttyUSB0 instead of ttyS0 for stations
with a serial interface.

Added CC3000 to debian installer scripts.

Fixed bug that can affect hardware that emits floating point timestamps,
where the timestamp is within 1 second of the end of an archive interval.

Changed UVBatteryStatus to uvBatteryStatus in the WMR100 driver in order
to match the convention used by other drivers.

Fixed the shebang for te923, ws23xx, ultimeter, ws1, and cc3000 drivers.


2.6.4 06/16/14

The WMR100 driver now calculates SLP in software. This fixes a problem
with the WMRS200 station, which does not allow the user to set altitude.

The WMR100 driver was incorrectly tagging rain over the last 24 hours as
rain since midnight. This caused a problem with WU and CWOP posts.

Fix cosmetic problem in wee_config_fousb pressure calibration.

Detect both NP (not present) and OFL (outside factory limits) on ws28xx.

Added driver for PeetBros Ultimeter stations.

Added driver for ADS WS1 stations.

Added driver for RainWise Mark III stations and CC3000 data logger.

Added automatic power cycling to the FineOffsetUSB driver.  Power cycle the
station when a USB lockup is detected.  Only works with USB hubs that provide
per-port power switching.

Fix imagegenerator aggregation to permit data tables with no 'interval' column.

Prompt for metric/US units for debian installations.

For WS28xx stations, return 0 for battery ok and 1 for battery failure.

If a connection to the console has been successfully opened, but then on
subsequent connection attempts suffers an I/O error, weewx will now attempt
a retry (before it would just exit).


2.6.3 04/10/14

Hardened the WMR100 driver against malformed packets.

The plot images can now use UTF-8 characters.

Fixed a problem where the Ambient threads could crash if there were
no rain database entries.

Battery status values txBatteryStatus and consBatteryVoltage now appear in
the archive record. The last LOOP value seen is used.

CWOP posts are now slightly more robust.

Fixed pressure calculation in wee_config_fousb.

Prevent failures in imagegenerator when no unicode-capable fonts are installed.

Provide explicit pairing feedback using wee_config_ws28xx

Count wxengine restarts in logwatch.

Cleaned up USB initialization for fousb, ws28xx, and te923 drivers.


2.6.2 02/16/14

Fixed bug that crashes WMR200 driver if outTemp is missing.

Fixed bug that can crash RESTful threads if there is missing rain data.

Sqlite connections can now explicitly specify a timeout and
isolation_level.

Server uptime now reported for MacOS

Fixed bug that prevented Rapidfire posts from being identified as such.


2.6.1 02/08/14

Fixed bug that crashed main thread if a StdQC value fell out of range.


2.6.0 02/08/14

Changed the RESTful architecture so RESTful services are now first-class
weewx services. This should simplify the installation of 3rd party
extensions that use these services.

Broke up service_list, the very long list of services to be run, into
five separate lists. This will allow services to be grouped together,
according to when they should be run.

Defined a structure for packaging customizations into extensions, and added
an installer for those extensions to setup.py.

Changed the default time and date labels to use locale dependent formatting.
The defaults should now work in most locales, provided you set the
environment variable LANG before running weewx.

Changed default QC barometric low from 28 to 26. Added inTemp,
inHumidity, and rain.

Ranges in MinMax QC can now include units.

When QC rejects values it now logs the rejection.

Introduced a new unit system, METRICWX. Similar to METRIC, it uses
mm for rain, mm/hr for rain rate, and m/s for speed.

Added an option --string-check and --fix to the utility wee_config_database
to fix embedded strings found in the sqlite archive database.

Font handles are now cached in order to work around a memory leak in PIL.

Now does garbage collection every 3 hours through the main loop.

Image margins now scale with image and font sizes.

Now works with the pure Python version of Cheetah's NameMapper, albeit very
slowly.

Fixed bug that prevented weewx from working with Python v2.5.

Fixed bug in SummaryByMonth and SummaryByYear that would result in duplicate
month/year entries when generating from multiple ByMonth or ByYear templates.

Consolidated pressure calculation code in ws23xx, ws28xx, te923, and fousb.

Catch USB failures when reading Fine Offset archive interval.

Added Vantage types stormRain and windSpeed10 to the list of observation
types.

Simulator now generates types dewpoint, pressure, radiation, and UV.

The forecast extension is once again distributed separately from weewx.

Minor cleanup to Standard skin for better out-of-the-box behavior:
 - default to no radar image instead of pointing every station to Oregon
 - not every WMR100 is a WMR100N

Failure to set an archive interval when using bar plots no longer results
in an exception.

Change to skin directory before invoking Cheetah on any templates.


2.5.1 12/30/13

Added UV plots to the templates. They will be shown automatically if you
have any UV data.

Fixed bug when reading cooling_base option.

Default to sane behavior if skin does not define Labels.

Fixed bug in setting of CheetahGenerator options.

Fixed qsf and qpf summary values in forecast module.

Fixed handling of empty sky cover fields in WU forecasts.

Forecast module now considers the fctcode, condition, and wx fields for
precipitation and obstructions to visibility.

Added options to forecast module to help diagnose parsing failures and new
forecast formats.

Added retries when saving forecast to database and when reading from database.

Fixes to the Fine Offset driver to eliminate spikes caused by reading from
memory before the pointer had been updated (not the same thing as an unstable
read).

Added driver for LaCrosse 2300 series of weather stations.

Added driver for Hideki TE923 series of weather stations.


2.5.0 10/29/13

Introduced a new architecture that makes it easier to define search
list extensions. The old architecture should be 100% backwards compatible.

Added station registry service. This allows weewx to optionally
"phone home" and put your station location on a map.

Added a forecast service and reporting options.  The forecast service
can generate Zambretti weather or XTide tide forecasts, or it can download
Weather Underground or US National Weather Service weather forecasts.  These
data can then be displayed in reports using the Cheetah template engine.  The
forecast service is disabled by default.

Weewx now allows easier localization to non-English speaking locales.
In particular, set the environment variable LANG to your locale, and
then weewx date and number formatting will follow local conventions.
There are also more labeling options in skin.conf. Details in a new section
in the Customization Guide.

Added aggregate type "minmax" and "maxmin". Thank you user Gary Roderick!

New option in [StdArchive] called "loop_hilo". Setting to True will
cause both LOOP and archive data to be used for high/low statistics.
This is the default. Setting to False causes only archive data to be used.

When a template fails, skip only that template, not everything that the
generator is processing.

Trend calculations no longer need a record at precisely (for example)
3 hours in the past. It can be within a "grace" period.

FineOffset driver now uses the 'delay' field instead of the fixed_block
'read_period' for the archive record interval when reading records from
console memory.

FineOffset driver now support for multiple stations on the same USB.

FineOffset driver now reduces logging verbosity when bad magic numbers
appear. Log only when the numbers are unrecognized or change.
The purpose of the magic numbers is still unknown.

WMR100, Vantage, FineOffset, and WS28xx drivers now emit a null wind
direction when the wind speed is zero.  Same for wind gust.

For WMR9x8 stations, wind chill is now retrieved from the console
rather than calculated in software. Thank you user Peter Ferencz!

For WMR9x8 stations, the first extra temperature sensor (packet code 4)
now shows up as extraTemp1 (instead of outTemp). Thanks again to
Peter Ferencz.

For WMR9x8 stations, packet types 2 and 3 have been separated. Only the
latter is used for outside temperature, humidity, dewpoint. The former
is used for "extra" sensors. Corrected the calculation for channel
numbers >=3. Also, extended the number of battery codes. Thanks to Per
Edström for his patience in figuring this out!

For WMR200 stations, altitude-corrected pressure is now emitted correctly.

ws28xx driver improvements, including: better thread control; better logging
for debugging/diagnostics; better timing to reduce dropouts; eliminate writes
to disk to reduce wear when used on flash devices. Plus, support for
multiple stations on the same USB.

Fixed rain units in ws28xx driver.

The LOOP value for daily ET on Vantages was too high by a factor of 10.
This has been corrected.

Fixed a bug that caused values of ET to be miscalculated when using
software record generation.

Ported to Korora 19 (Fedora 19). Thanks to user zmodemguru!

Plots under 16 hours in length, now use 1 hour increments (instead of
3 hours).

No longer emits "deprecation" warning when working with some versions
of the MySQLdb python driver.

Added ability to build platform-specific RPMs, e.g., one for RedHat-based
distributions and one for SuSE-based distributions.

Fixed the 'stop' and 'restart' options in the SuSE rc script.

The weewx logwatch script now recognizes more log entries and errors.


2.4.0 08/03/13

The configuration utility wee_config_vantage now allows you to set
DST to 'auto', 'off', or 'on'. It also lets you set either a time
zone code, or a time zone offset.

The service StdTimeSync now catches startup events and syncs the clock
on them. It has now been moved to the beginning of the list
"service_list" in weewx.conf. Users may want to do the same with their
old configuration file.

A new event, END_ARCHIVE_PERIOD has been added, signaling the end of
the archive period.

The LOOP packets emitted by the driver for the Davis Vantage series
now includes the max wind gust and direction seen since the beginning
of the current archive period.

Changed the null value from zero (which the Davis documentation specifies)
to 0x7fff for the VP2 type 'highRadiation'.

Archive record packets with date and time equal to zero or 0xff now
terminate dumps.

The code that picks a filename for "summary by" reports has now been
factored out into a separate function (getSummaryByFileName). This
allows the logic to be changed by subclassing.

Fixed a bug that did not allow plots with aggregations less than 60 minutes
across a DST boundary.

Fixed bug in the WMR100 driver that prevented UV indexes from being
reported.

The driver for the LaCrosse WS-28XX weather series continues to evolve and
mature. However, you should still consider it experimental.


2.3.3 06/21/13

The option week_start now works.

Updated WMR200 driver from Chris Manton.

Fixed bug that prevented queries from being run against a MySQL database.


2.3.2 06/16/13

Added support for the temperature-only sensor THWR800. Thanks to
user fstuyk!

Fixed bug that prevented overriding the FTP directory in section
[[FTP]] of the configuration file.

Day plots now show 24 hours instead of 27. If you want the old
behavior, then change option "time_length" to 97200.

Plots shorter than 24 hours are now possible. Thanks to user Andrew Tridgell.

If one of the sections SummaryByMonth, SummaryByYear, or ToDate is missing,
the report engine no longer crashes.

If you live at a high latitude and the sun never sets, the Almanac now
does the right thing.

Fixed bug that caused the first day in the stats database to be left out
of calculations of all-time stats.


2.3.1 04/15/13

Fixed bug that prevented Fine Offset stations from downloading archive
records if the archive database had no records in it.

rsync should now work with Python 2.5 and 2.6 (not just 2.7)


2.3.0 04/10/13

Davis Vantage stations can now produce station pressures (aka, "absolute
pressure"), altimeter pressures, as well as sea-level pressure. These will
be put in the archive database.

Along the same line, 'altimeter' pressure is now reported to CWOP, rather
than the 'barometer' pressure. If altimeter pressure is not available,
no pressure is reported.

Fixed bug in CWOP upload that put spaces in the upload string if the pressure
was under 1000 millibars.

A bad record archive type now causes a catch up to be abandoned, rather
than program termination.

Fixed bug in trends, when showing changes in temperature. NB: this fix will
not work with explicit unit conversion. I.e., $trend.outTemp.degree_C will
not work.

Modified wee_config_vantage and wee_config_fousb so that the configuration
file will be guessed if none is specified.

Fixed wxformulas.heatindexC to handle arguments of None type.

Fixed bug that causes Corrections to be applied twice to archive records if
software record generation is used.

rsync now allows a port to be specified.

Fixed day/night transition bug.

Added gradients to the day/night transitions.

Numerous fixes to the WMR200 driver. Now has a "watchdog" thread.

All of the device drivers have now been put in their own package
'weewx.drivers' to keep them together. Many have also had name changes
to make them more consistent:
	OLD                        NEW
	VantagePro.py (Vantage)    vantage.py (Vantage)
	WMR918.py     (WMR-918)    wmr9x8.py  (WMR9x8)
	wmrx.py       (WMR-USB)    wmr100.py  (WMR100)

	new (experimental) drivers:
	wmr200.py (WMR200)
	ws28xx.py (WS28xx)

The interface to the device driver "loader" function has changed slightly. It
now takes a second parameter, "engine". Details are in the Upgrading doc.

The FineOffsetUSB driver now supports hardware archive record generation.

When starting weewx, the FineOffsetUSB driver will now try to 'catch up' - it
will read the console memory for any records that are not yet in the database.

Added illuminance-to-radiation conversion in FineOffsetUSB driver.

Added pressure calibration option to wee_config_fousb and explicit support for
pressure calibration in FineOffsetUSB driver.

Fixed windchill calculation in FineOffsetUSB driver.

Fixed FineOffsetUSB driver to handle cases where the 'delay' is undefined,
resulting in a TypeError that caused weewx to stop.

The FineOffsetUSB driver now uses 'max_rain_rate' (measured in cm/hr) instead
of 'max_sane_rain' (measured in mm) to filter spurious rain sensor readings.
This is done in the driver instead of StdQC so that a single parameter can
apply to both LOOP and ARCHIVE records.

2.2.1 02/15/13

Added a function call to the Vantage driver that allows the lamp to be
turned on and off. Added a corresponding option to wee_config_vantage.

Fixed bug where an undefined wind direction caused an exception when using
ordinal wind directions.

2.2.0 02/14/13

Weewx can now be installed using Debian (DEB) or Redhat (RPM) packages, as well
as with the old 'setup.py' method. Because they install things in different
places, you should stick with one method or another. Don't mix and match.
Thanks to Matthew Wall for putting this together!

Added plot options line_gap_fraction and bar_gap_fraction, which control how
gaps in the data are handled by the plots. Also, added more flexible control of
plot colors, using a notation such as 0xBBGGRR, #RRGGBB, or the English name,
such as 'yellow'. Finally, added day/night bands to the plots. All contributed
by Matthew Wall. Thanks again, Matthew!

Ordinal wind directions can now be shown, just by adding the tag suffix
".ordinal_compass". For example, $current.windDir.ordinal_compass might show
'SSE' The abbreviations are set in the skin configuration file.

Fixed bug that caused rain totals to be misreported to Weather Underground when
using a metric database.

Generalized the weewx machinery so it can be used for applications other than
weather applications.

Got rid of option stats_types in weewx.conf and put it in
bin/user/schemas.py. See upgrading.html if you have a specialized stats
database.

The stats database now includes an internal table of participating observation
types. This allows it to be easily combined with the archive database, should
you choose to do so. The table is automatically created for older stats
databases.

Added rain rate calculation to FineOffsetUSB driver.  Added adaptive polling
option to FineOffsetUSB driver.  Fixed barometric pressure calculation for
FineOffsetUSB driver.

Changed the name of the utilities, so they will be easier to find in /usr/bin:
  weewxd.py          -> weewxd
  runreports.py      -> wee_reports
  config_database.py -> wee_config_database
  config_vp.py       -> wee_config_vantage
  config_fousb.py    -> wee_config_fousb

2.1.1 01/02/13

Fixed bug that shows itself when one of the variables is 'None' when
calculating a trend.

2.1.0 01/02/13

Now supports the Oregon Scientific WMR918/968 series, courtesy of user
William Page. Thanks, William!!

Now supports the Fine Offset series of weather stations, thanks to user
Matthew Wall. Thanks, Matthew!!

Now includes a Redhat init.d script, contributed by Mark Jenks. Thanks,
Mark!!

Added rsync report type as an alternative to the existing FTP report.
Another thanks to William Page!

Fill color for bar charts can now be specified separately from the outline
color, resulting in much more attractive charts. Another thanks to Matthew
Wall!!

Added a tag for trends. The barometer trend can now be returned as
$trend.barometer. Similar syntax for other observation types.

config_vp.py now returns the console version number if available (older
consoles do not offer this).

Hardware dewpoint calculations with the WMR100 seem to be unreliable below
about 20F, so these are now done in software. Thanks to user Mark Jenks for
sleuthing this.

2.0.2 11/23/12

Now allows both the archive and stats data to be held in the same database.

Improved chances of weewx.Archive being reused by allowing optional table
name to be specified.

2.0.1 11/05/12

Fixed problem with reconfiguring databases to a new unit system.

2.0.0 11/04/12

A big release with lots of changes. The two most important are the support
of additional weather hardware, and the support of the MySQL database.

All skin configurations are backwardly compatible, but the configuration
file, weewx.conf, is not. The install utility setup.py will install a fresh
version, which you will then have to edit by hand.

If you have written a custom service, see the upgrade guide on how to port
your service to the new architecture.

Added the ability to generate archive records in software, thus opening the
door for supporting weather stations that do not have a logger.

Support for the Oregon Scientific WMR100, the cheapest weather station I
could find, in order to demonstrate the above!

Added a software weather station simulator.

Introduced weedb, a database-independent Python wrapper around sqlite3 and
MySQLdb, which fixes some of their flaws.

Ported everything to use weedb, and thus MySQL (as well as sqlite)

Internally, the databases can now use either Metric units, or US Customary.
NB: you cannot switch systems in the middle of a database. You have to
stick to one or other other. However, the utility config_database.py does
have a reconfigure option that allows copying the data to a new database,
performing the conversion along the way. See the Customizing Guide.

You can now use "mmHg" as a unit of pressure.

Added new almanac information, such as first and last quarter moons, and
civil twilight.

Changed the engine architecture so it is more event driven. It now uses
callbacks, making it easier to add new event types.

Added utility config_vp.py, for configuring the VantagePro hardware.

Added utility config_database.py, for configuring the databases.

Made it easier to write custom RESTful protocols. Thanks to user Brad, for
the idea and the use case!

The stats type 'squarecount' now contains the number of valid wind
directions that went into calculating 'xsum' and 'ysum'. It used to be the
number of valid wind speeds. Wind direction is now calculated using
'squarecount' (instead of 'count').

Simplified and reduced the memory requirements of the CRC16 calculations.

Improved test suites.

Lots of little nips and tucks here and there, mostly to reduce the coupling
between different modules. In particular, now a service generally gets
configured only using its section of weewx.conf.

I also worked hard at making sure that cursors, connections, files, and
lots of other bits and pieces get properly closed instead of relying on
garbage collection. Hopefully, this will reduce the long-term growth of
memory usage.

1.14.1 07/06/12

Hardened retry strategy for the WeatherLink IP. If the port fails to open
at all, or a socket error occurs, it will thrown an exception (resulting in
a retry in 60 seconds). If a socket returns an incomplete result, it will
continue to retry until everything has been read.

Fixed minor bug that causes the reporting thread to prematurely terminate
if an exception is thrown while doing an FTP.

1.14.0 06/18/12

Added smartphone formatted mobile webpage, contributed by user Torbjörn
Einarsson. If you are doing a fresh install, then these pages will be
generated automatically. If you are doing an upgrade, then see the upgrade
guide on how to have these webpages generated. Thanks, Tobbe!

Three changes suggested by user Charlie Spirakis: o Changed umask in
daemon.py to 0022; o Allow location of process ID file to be specified on
the command line of weewx; o Start script allows daemon to be run as a
specific user. Thanks, Charlie!

Corrected bug in humidity reports to CWOP that shows itself when the
humidity is in the single digits.

Now includes software in CWOP APRS equipment field.

1.13.2 05/02/12

Now allows CWOP stations with prefix 'EW'.

Fixed bug that showed itself in the line color with plots with 3 or more
lines.

Changed debug message when reaching the end of memory in the VP2 to
something slightly less alarming.

1.13.1 03/25/12

Added finer control over the line plots. Can now add optional markers. The
marker_type can be 'none' (the default), 'cross', 'box', 'circle', or 'x'.
Also, line_type can now either be 'solid' (the default) or 'none' (for
scatter plots). Same day I'll add 'dashed', but not now. :-)

Conditionally imports sqlite3. If it does not support the "with" statement,
then imports pysqlite2 as sqlite3.

1.13.0 03/13/12

The binding to the SQL database to be used now happens much later when
running reports. This allows more than one database to be used when running
a report. Extra databases can be specified in the option list for a report.
I use this to display broadband bandwidth information, which was collected
by a separate program. Email me for details on how to do this. Introducing
this feature changed the signature of a few functions. See the upgrade
guide for details.

1.12.4 02/13/12

User Alf Høgemark found an error in the encoding of solar data for CWOP
and sent me a fix. Thanks, Alf!

Now always uses "import sqlite3", resulting in using the version of
pysqlite that comes with Python. This means the install instructions have
been simplified.

Now doesn't choke when using the (rare) Python version of NameMapper used
by Cheetah.

1.12.3 02/09/12

Added start script for FreeBSD, courtesy of user Fabian Abplanalp. Thanks,
Fabian!

Added the ability to respond to a "status" query to the Debian startup
script.

RESTful posts can now recover from more HTTP errors.

Station serial port can now recover from a SerialException error (usually
caused when there is a process competing for the serial port).

Continue to fiddle with the retry logic when reading LOOP data.

1.12.2 01/18/12

Added check for FTP error code '521' to the list of possibilities if a
directory already exists. Thanks to user Clyde!

More complete information when unable to load a module file. Thanks, Jason!

Added a few new unit types to the list of possible target units when using
explicit conversion. Thanks, Antonio!

Discovered and fixed problem caused by the Davis docs giving the wrong
"resend" code (should be decimal 21, not hex 21).

Improved robustness of VantagePro configuration utility.

Fixed problem where an exception gets thrown when changing VP archive
interval.

Simplified some of the logic in the VP2 driver.

1.12.1 11/03/11

Now corrects for rain bucket size if it is something other than the
standard 0.01 inch bucket.

1.12.0 10/29/11

Added the ability to change bucket type, rain year start, and barometer
calibration data in the console using the utility configure.py. Added
option "--info", which queries the console and returns information about
EEPROM settings. Changed configure.py so it can do hardware-specific
configurations, in anticipation of supporting hardware besides the Davis
series.

Reorganized the documentation.

1.11.0 10/06/11

Added support for the Davis WeatherLinkIP. Thanks, Peter Nock and Travis
Pickle!

Added support for older Rev A type archive records.

Added patch from user Dan Haller that sends UV and radiation data to the
WeatherUnderground if available. Thanks, Dan!

Added patch from user Marijn Vriens that allows fallback to the version of
pysqlite that comes with many versions of Python. Thanks, Marijn!

Now does garbage collection after an archive record is obtained and before
the main loop is restarted.

1.10.2 04/14/11

Added RA and declination for the Sun and Moon to the Daily Almanac. Equinox
and solstice are now displayed in chronological order. Same with new and
full moons.

Examples alarm.py and lowBattery.py now include more error checks, allow an
optional 'subject' line to the sent email, and allow a comma separated list
of recipients.

1.10.1 03/30/11

Substitutes US Units if a user does not specify anything (instead of
exception KeyError).

Almanac uses default temperature and pressure if they are 'None'.

Prettied up web page almanac data in the case where pyephem has not been
installed.

Fixed up malformed CSS script weewx.css.

1.10.0 03/29/11

Added extensive almanac information if the optional package 'pyephem' has
been installed

Added a weewx "favorite icon" favicon.ico that displays in your browser
toolbar.

Added a mobile formatted HTML page, courtesy of user Vince Skahan (thanks,
Vince!!).

Tags can now be ended with a unit type to convert to a new unit. For
example, say your pressure group ("group_pressure") has been set to show
inHg. The normal tag notation of "$day.barometer.avg" will show something
like "30.05 inHg". However, the tag "$day.barometer.avg.mbar" will show
"1017.5 mbar".

Added special tag "exists" to test whether an observation type exists.
Example "$year.foo.exists" will return False if there is no type "foo" in
the statistical database.

Added special tag "has_data" to test whether an observation type exists and
has a non-zero number of data points over the aggregation period. For
example, "$year.soilMoist1.has_data" will return "True" if soilMoist1 both
exists in the stats database and contains some data (meaning, you have the
hardware).

Y-axis plot labels (such as "°F") can now be overridden in the plot
configuration section of skin.conf by using option "y_label".

Added executable module "runreports.py" for running report generation only.

Added package "user", which can contain any user extensions. This package
will not get overridden in the upgrade process.

Added the ability to reconfigure the main database, i.e., add or drop data
types. Along the same line, statistical types can also be added or dropped.
Email me for details on how to do this.

Now makes all of the LOOP and archive data available to services. This
includes new keys:

 LOOP data: 'extraAlarm1' 'extraAlarm2' 'extraAlarm3' 'extraAlarm4'
'extraAlarm5' 'extraAlarm6' 'extraAlarm7' 'extraAlarm8' 'forecastIcon'
'forecastRule' 'insideAlarm' 'outsideAlarm1' 'outsideAlarm2' 'rainAlarm'
'soilLeafAlarm1' 'soilLeafAlarm2' 'soilLeafAlarm3' 'soilLeafAlarm4'
'sunrise' 'sunset'

 Archive data: 'forecastRule' 'highOutTemp' 'highRadiation' 'highUV'
'lowOutTemp'

Started a more formal test suite. There are now tests for the report
generators. These are not included in the normal distribution, but can be
retrieved from SourceForge via svn.

1.9.3 02/04/11

Now correctly decodes temperatures from LOOP packets as signed shorts
(rather than unsigned).

Now does a CRC check on LOOP data.

Changed VantagePro.accumulateLoop to make it slightly more robust.

1.9.2 11/20/10

Now catches exception of type OverflowError when calculating celsius
dewpoint. (Despite the documentation indicating otherwise, math.log() can
still throw an OverflowError)

Fixed bug that causes crash in VantagePro.accumulateLoop() during fall DST
transition in certain situations.

VP2 does not store records during the one hour fall DST transition.
Improved logic in dealing with this.

Changed install so that it backs up the ./bin subdirectory, then overwrites
the old one. Also, does not install the ./skins subdirectory at all if one
already exists (thus preserving any user customization).

1.9.1 09/09/10

Now catches exceptions of type httplib.BadStatusLine when doing RESTful
posts.

Added an extra decimal point of precision to dew point reports to the
Weather Underground and PWS.

1.9.0 07/04/10

Added a new service, StdQC, that offers a rudimentary data check.

Corrected error in rain year total if rain year does not start in January.

Moved option max_drift (the max amount of clock drift to tolerate) to
section [Station].

Added check for a bad storm start time.

Added checks for bad dateTime.

Simplified VantagePro module.

1.8.4 06/06/10

Fixed problem that shows itself if weewx starts up at precisely the
beginning of an archive interval. Symptom is max recursion depth exceeded.

Units for UV in LOOP records corrected. Also, introduced new group for UV,
group_uv_index. Thanks to user A. Burriel for this fix!

1.8.3 05/20/10

Problem with configuring archive interval found and fixed by user A.
Burriel (thanks, Antonio!)

1.8.2 05/09/10

Added check to skip calibration for a type that doesn't exist in LOOP or
archive records. This allows windSpeed and windGust to be calibrated
separately.

1.8.1 05/01/10

Ported to Cheetah V2.4.X

1.8.0 04/28/10

Added CWOP support.

Storage of LOOP and archive data into the SQL databases is now just another
service, StdArchive.

Added a calibration service, StdCalibrate, that can correct LOOP and
archive data.

Average console battery voltage is now calculated from LOOP data, and saved
to the archive as 'consBatteryVoltage'.

Transmitter battery status is now ORd together from LOOP data, and saved to
the archive as 'txBatteryStatus'.

Added stack tracebacks for unrecoverable exceptions.

Added a wrapper to the serial port in the VantagePro code. When used in a
Python "with" statement, it automatically releases the serial port if an
exception happens, allowing a more orderly shutdown.

Offered some hints in the documentation on how to automount your VP2 when
using a USB connection.

Corrected error in units. getTargetType() that showed itself with when the
console memory was freshly cleared, then tried to graph something
immediately.

1.7.0 04/15/10

Big update.

Reports now use skins for their "look or feel." Options specific to the
presentation layer have been moved out of the weewx configuration file
'weewx.conf' to a skin configuration file, 'skin.conf'. Other options have
remained behind.

Because the configuration file weewx.conf was split, the installation
script setup.py will NOT merge your old configuration file into the new
one. You will have to reedit weewx.conf to put in your customizations.

FTP is treated as just another report, albeit with an unusual generator.
You can have multiple FTP sessions, each to a different server, or
uploading to or from a different area.

Rewrote the FTP upload package so that it allows more than one FTP session
to be active in the same local directory. This version also does fewer hits
on the server, so it is significantly faster.

The configuration files weewx.conf and skin.conf now expect UTF-8
characters throughout.

The encoding for reports generated from templates can be chosen. By
default, the day, week, month, and year HTML files are encoded using HTML
entities; the NOAA reports encoded using 'strict ascii.' Optionally,
reports can be encoded using UTF-8.

Revamped the template formatting. No longer use class ModelView. Went to a
simpler system built around classes ValueHelper and UnitInfo.

Optional formatting was added to all tags in the templates. There are now
optional endings: 'string': Use specified string for None value.
'formatted': No label. 'format': Format using specified string format.
'nolabel': Format using specified string format; no label. 'raw': return
the underlying data with no string formatting or label.

For the index, week, month, and year template files, added conditional to
not include ISS extended types (UV, radiation, ET) unless they exist.

Added an RSS feed.

Added support for PWSweather.com

Both WeatherUnderground and PWSweather posts are now retried up to 3 times
before giving up.

Now offer a section 'Extras' in the skin configuration file for including
tags added by the user. As an example, the tag radar_url has been moved
into here.

Data files used in reports (such as weewx.css) are copied over to the HTML
directory on program startup.

Included an example of a low-battery alarm.

Rearranged distribution directory structure so that it matches the install
directory structure.

Moved base temperature for heating and cooling degree days into skin.conf.
They now also require a unit.

Now require unit to be specified for 'altitude'.

1.5.0 03/07/10

Added support for other units besides the U.S. Customary. Plots and HTML
reports can be prepared using any arbitrary combination of units. For
example, pressure could be in millibars, while everything else is in U.S.
Customary.

Because the configuration file weewx.conf changed significantly, the
installation script setup.py will NOT merge your old configuration file
into the new one. You will have to reedit weewx.conf to put in your
customizations.

Added an exception handler for exception OSError, which is typically thrown
when another piece of software attempts to access the same device port.
Weewx catches the exception, waits 10 seconds, then starts again from the
top.

1.4.0 02/22/10

Changed the architecture of stats.py to one that uses very late binding.
The SQL statements are not run until template evaluation. This reduces the
amount of memory required (by about 1/2), reduces memory fragmentation, as
well as greatly simplifying the code (file stats.py shed over 150 lines of
non-test code). Execution time is slightly slower for NOAA file generation,
slightly faster for HTML file generation, the same for image generation,
although your actual results will depend on your disk speed.

Now possible to tell weewx to reread the configuration file without
stopping it. Send signal HUP to the process.

Added option week_start, for specifying which day a calendar week starts
on. Default is 6 (Sunday).

Fixed reporting bug when the reporting time falls on a calendar month or
year boundary.

1.3.4 02/08/10

Fixed problem when plotting data where all data points are bad (None).

1.3.3 01/10/10

Fixed reporting bug that shows itself if rain year does not start in
January.

1.3.2 12/26/09

LOOP data added to stats database.

1.3.1 12/22/09

Added a call to syslog.openlog() that inadvertently got left out when
switching to the engine driven architecture.

1.3.0 12/21/09

Moved to a very different architecture to drive weewx. Consists of an
engine, that manages a list of 'services.' At key events, each service is
given a chance to participate. Services are easy to add, to allow easy
customization. An example is offered of an 'alarm' service.

Checking the clock of the weather station for drift is now a service, so
the option clock_check was moved from the station specific [VantagePro]
section to the more general [Station] section.

Added an example service 'MyAlarm', which sends out an email should the
outside temperature drop below 40 degrees.

In a similar manner, all generated files, images, and reports are the
product of a report engine, which can run any number of reports. New
reports are easily added.

Moved the compass rose used in progressive vector plots into the interior
of the plot.

Install now deletes public_html/#upstream.last, thus forcing all files to
be uploaded to the web server at the next opportunity.

1.2.0 11/22/09

Added progressive vector plots for wind data.

Improved axis scaling. The automatic axis scaling routine now does a better
job for ranges less than 1.0. The user can also hardwire in min and max
values, as well as specify a minimum increment, through parameter 'yscale'
in section [Images] in the configuration file.

Now allows the same SQL type to be used more than once in a plot. This
allows, say, instantaneous and average wind speed to be shown in the same
plot.

Rain year is now parameterized in file templates/year.tmpl (instead of
being hardwired in).

Now does LOOP caching by default.

When doing backfilling to the stats database, configure now creates the
stats database if it doesn't already exist.

setup.py now more robust to upgrading the FTP and Wunderground sections

1.1.0 11/14/09

Added the ability to cache LOOP data. This can dramatically reduce the
number of writes to the stats database, reducing wear on solid-state disk
stores.

Introduced module weewx.mainloop. Introduced class weewx.mainloop.MainLoop
This class offers many opportunities to customize weewx through
subclassing, then overriding an appropriate member function.

Refactored module weewx.wunderground so it more closely resembles the
(better) logic in wunderfixer.

setup.py no longer installs a daemon startup script to /etc/init.d. It must
now be done by hand.

setup.py now uses the 'home' value in setup.cfg to set WEEWX_ROOT in
weewx.conf and in the daemon start up scripts

Now uses FTP passive mode by default.

1.0.1 11/09/09

Fixed bug that prevented backfilling the stats database after modifying the
main archive.

1.0.0 10/26/09

Took the module weewx.factory back out, as it was too complicated and hard
to understand.

Added support for generating NOAA monthly and yearly reports. Completely
rewrote the filegenerator.py module, to allow easy subclassing and
specialization.

Completely rewrote the stats.py module. All aggregate quantities are now
calculated dynamically.

Labels for HTML generation are now held separately from labels used for
image generation. This allows entities such as '&deg;' to be used for the
former.

LOOP mode now requests only 200 LOOP records (instead of the old 2000). It
then renews the request should it run out. This was to get around an
(undocumented) limitation in the VP2 that limits the number of LOOP records
that can be requested to something like 220. This was a problem when
supporting VP2s that use long archive intervals.

Cut down the amount of computing that went on before the processing thread
was spawned, thus allowing the main thread to get back into LOOP mode more
quickly.

Added type 'rainRate' to the types decoded from a Davis archive record. For
some reason it was left out.

Added retries when doing FTP uploads. It will now attempt the upload
several times before giving up.

Much more extensive DEBUG analysis.

Nipped and tucked here and there, trying to simplify.

0.6.5 10/11/09

Ported to Cheetah V2.2.X. Mostly, this is making sure that all strings that
cannot be converted with the 'ascii' codec are converted to Unicode first
before feeding to Cheetah.

0.6.4 09/22/09

Fixed an error in the calculation of heat index.

0.6.3 08/25/09

FTP transfers now default to ACTIVE mode, but a configuration file option
allows PASSIVE mode. This was necessary to support Microsoft FTP servers.

0.6.2 08/01/09

Exception handling in weewx/ftpdata.py used socket.error but failed to
declare it. Added 'import socket' to fix.

Added more complete check for unused pages in weewx/VantagePro.py. Now the
entire record must be filled with 0xff, not just the time field. This fixes
a bug where certain time stamps could look like unused records.

0.6.1 06/22/09

Fixed minor ftp bug.

0.6.0 05/20/09

Changed the file, imaging, ftping functions into objects, so they can be
more easily specialized by the user.

Introduced a StationData object.

Introduced module weewx.factory that produces these things, so the user has
a place to inject his/her new types.

0.5.1 05/13/09

1. Weather Underground thread now run as daemon thread, allowing the
program to exit even if it is running.

2. WU queue now hold an instance of archive and the time to be published,
rather than a record. This allows dailyrain to be published as well.

3. WU date is now given in the format "2009-05-13+12%3A35%3A00" rather than
"2009-05-13 12:35:00". Seems to be more reliable. But, maybe I'm imagining
things...
<|MERGE_RESOLUTION|>--- conflicted
+++ resolved
@@ -1,19 +1,10 @@
 weewx change history
 --------------------
 
-<<<<<<< HEAD
-3.9.0 MM/dd/YYYY
+X.X.X XX/XX/XXXX
 
 The image generator now supports the use of a 'stale_age' option. Thanks to
 user John Smith. Fixes issue #290.
-
-Rose line width can now be specified with option rose_line_width.
-
-The Felsius unit of temperature (see https://xkcd.com/1923/) is now supported.
-
-The almanac now supports calculating planet separations.
-=======
-X.X.X XX/XX/XXXX
 
 Map cc3000 backup battery to consBatteryVoltage and station battery to
 supplyVoltage to more accurately reflect the battery functions.
@@ -38,13 +29,18 @@
 In StdWXCalculate, use None for an observation only if the variables on which
 the derived depends are available and None.  Fixes issue #291.
 
-Fixed bug that prevented specifying an explicit alamanac time from working.
+Fixed bug that prevented specifying an explicit almanac time from working.
 
 Fixed bug that prevented historical records from being downloaded from ws23xx
 stations. Thanks to user Matt Brown! Fixes issue #295
 
+Rose line width can now be specified with option rose_line_width.
+
+The Felsius unit of temperature (see https://xkcd.com/1923/) is now supported.
+
+The almanac now supports calculating planet separations.
+
 Fixed bug that crashed program if a sqlite permission error occurred.
->>>>>>> b0656b0e
 
 
 3.8.0 11/22/2017
