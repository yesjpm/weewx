#!/usr/bin/env python
#
# Copyright 2014 Matthew Wall
# See the file LICENSE.txt for your rights.

"""Driver for ADS WS1 weather stations.

Thanks to Kevin and Paul Caccamo for adding the serial-to-tcp capability.

Thanks to Steve (sesykes71) for the testing that made this driver possible.

Thanks to Jay Nugent (WB8TKL) and KRK6 for weather-2.kr6k-V2.1
  http://server1.nuge.com/~weather/
"""

from __future__ import with_statement
from __future__ import absolute_import
from __future__ import print_function

import time

from six import byte2int

import weewx.drivers
<<<<<<< HEAD
from weewx.units import INHG_PER_MBAR, MILE_PER_KM
from weeutil.log import logdbg, loginf, logerr

DRIVER_NAME = 'WS1'
DRIVER_VERSION = '0.30'
=======
import weewx.wxformulas

DRIVER_NAME = 'WS1'
DRIVER_VERSION = '0.26'
>>>>>>> 762215f4


def loader(config_dict, _):
    return WS1Driver(**config_dict[DRIVER_NAME])

def confeditor_loader():
    return WS1ConfEditor()


DEFAULT_SER_PORT = '/dev/ttyS0'
DEFAULT_TCP_ADDR = '192.168.36.25'
DEFAULT_TCP_PORT = 3000
PACKET_SIZE = 50
DEBUG_READ = 0


class WS1Driver(weewx.drivers.AbstractDevice):
    """weewx driver that communicates with an ADS-WS1 station

    mode - Communication mode - TCP, UDP, or Serial.
    [Required. Default is serial]

    port - Serial port or network address.
    [Required. Default is /dev/ttyS0 for serial,
     and 192.168.36.25:3000 for TCP/IP]

    max_tries - how often to retry serial communication before giving up.
    [Optional. Default is 5]

    wait_before_retry - how long to wait, in seconds, before retrying after a failure.
    [Optional. Default is 10]

    timeout - The amount of time, in seconds, before the connection fails if
    there is no response.
    [Optional. Default is 3]

    debug_read - The level of message logging. The higher this number, the more
    information is logged.
    [Optional. Default is 0]
    """
    def __init__(self, **stn_dict):
        loginf('driver version is %s' % DRIVER_VERSION)

        con_mode = stn_dict.get('mode', 'serial').lower()
        if con_mode == 'tcp' or con_mode == 'udp':
            port = stn_dict.get(
                'port', '%s:%d' % (DEFAULT_TCP_ADDR, DEFAULT_TCP_PORT))
        elif con_mode == 'serial':
            port = stn_dict.get('port', DEFAULT_SER_PORT)
        else:
            raise ValueError("Invalid driver connection mode %s" % con_mode)

        self.max_tries = int(stn_dict.get('max_tries', 5))
        self.wait_before_retry = float(stn_dict.get('wait_before_retry', 10))
        timeout = int(stn_dict.get('timeout', 3))

        self.last_rain = None

        loginf('using %s port %s' % (con_mode, port))

        global DEBUG_READ
        DEBUG_READ = int(stn_dict.get('debug_read', DEBUG_READ))

        if con_mode == 'tcp' or con_mode == 'udp':
            self.station = StationSocket(port, protocol=con_mode, 
                                         timeout=timeout,
                                         max_tries=self.max_tries, 
                                         wait_before_retry=self.wait_before_retry)
        else:
            self.station = StationSerial(port, timeout=timeout)
        self.station.open()

    def closePort(self):
        if self.station is not None:
            self.station.close()
            self.station = None

    @property
    def hardware_name(self):
        return "WS1"

    def genLoopPackets(self):
        while True:
            packet = {'dateTime': int(time.time() + 0.5),
                      'usUnits': weewx.US}
            readings = self.station.get_readings_with_retry(self.max_tries,
                                                            self.wait_before_retry)
            data = StationData.parse_readings(readings)
            packet.update(data)
            self._augment_packet(packet)
            yield packet

    def _augment_packet(self, packet):
        # calculate the rain delta from rain total
        packet['rain'] = weewx.wxformulas.calculate_rain(packet.get('rain_total'), self.last_rain)
        self.last_rain = packet.get('rain_total')


# =========================================================================== #
#       Station data class - parses and validates data from the device        #
# =========================================================================== #


class StationData(object):
    def __init__(self):
        pass

    @staticmethod
    def validate_string(buf):
        if len(buf) != PACKET_SIZE:
            raise weewx.WeeWxIOError("Unexpected buffer length %d" % len(buf))
        if buf[0:2] != '!!':
            raise weewx.WeeWxIOError("Unexpected header bytes '%s'" % buf[0:2])
        return buf

    @staticmethod
    def parse_readings(raw):
        """WS1 station emits data in PeetBros format:

        http://www.peetbros.com/shop/custom.aspx?recid=29

        Each line has 50 characters - 2 header bytes and 48 data bytes:

        !!000000BE02EB000027700000023A023A0025005800000000
          SSSSXXDDTTTTLLLLPPPPttttHHHHhhhhddddmmmmRRRRWWWW

          SSSS - wind speed (0.1 kph)
          XX   - wind direction calibration
          DD   - wind direction (0-255)
          TTTT - outdoor temperature (0.1 F)
          LLLL - long term rain (0.01 in)
          PPPP - barometer (0.1 mbar)
          tttt - indoor temperature (0.1 F)
          HHHH - outdoor humidity (0.1 %)
          hhhh - indoor humidity (0.1 %)
          dddd - date (day of year)
          mmmm - time (minute of day)
          RRRR - daily rain (0.01 in)
          WWWW - one minute wind average (0.1 kph)
        """
        # FIXME: peetbros could be 40 bytes or 44 bytes, what about ws1?
        # FIXME: peetbros uses two's complement for temp, what about ws1?
        buf = raw[2:]
        data = dict()
        data['windSpeed'] = StationData._decode(buf[0:4], 0.1 * MILE_PER_KM) # mph
        data['windDir'] = StationData._decode(buf[6:8], 1.411764)  # compass deg
        data['outTemp'] = StationData._decode(buf[8:12], 0.1, True)  # degree_F
        data['rain_total'] = StationData._decode(buf[12:16], 0.01)  # inch
        data['barometer'] = StationData._decode(buf[16:20], 0.1 * INHG_PER_MBAR)  # inHg
        data['inTemp'] = StationData._decode(buf[20:24], 0.1, True)  # degree_F
        data['outHumidity'] = StationData._decode(buf[24:28], 0.1)  # percent
        data['inHumidity'] = StationData._decode(buf[28:32], 0.1)  # percent
        data['day_of_year'] = StationData._decode(buf[32:36])
        data['minute_of_day'] = StationData._decode(buf[36:40])
        data['daily_rain'] = StationData._decode(buf[40:44], 0.01)  # inch
        data['wind_average'] = StationData._decode(buf[44:48], 0.1 * MILE_PER_KM)  # mph
        return data

    @staticmethod
    def _decode(s, multiplier=None, neg=False):
        v = None
        try:
            v = int(s, 16)
            if neg:
                bits = 4 * len(s)
                if v & (1 << (bits - 1)) != 0:
                    v -= (1 << bits)
            if multiplier is not None:
                v *= multiplier
        except ValueError as e:
            if s != '----':
                logdbg("decode failed for '%s': %s" % (s, e))
        return v


# =========================================================================== #
#          Station Serial class - Gets data through a serial port             #
# =========================================================================== #


class StationSerial(object):
    def __init__(self, port, timeout=3):
        self.port = port
        self.baudrate = 2400
        self.timeout = timeout
        self.serial_port = None

    def __enter__(self):
        self.open()
        return self

    def __exit__(self, _, value, traceback):  # @UnusedVariable
        self.close()

    def open(self):
        import serial
        logdbg("open serial port %s" % self.port)
        self.serial_port = serial.Serial(self.port, self.baudrate,
                                         timeout=self.timeout)

    def close(self):
        if self.serial_port is not None:
            logdbg("close serial port %s" % self.port)
            self.serial_port.close()
            self.serial_port = None

    # FIXME: use either CR or LF as line terminator.  apparently some ws1
    # hardware occasionally ends a line with only CR instead of the standard
    # CR-LF, resulting in a line that is too long.
    def get_readings(self):
        buf = self.serial_port.readline()
        if DEBUG_READ >= 2:
            logdbg("bytes: '%s'" % ' '.join(["%0.2X" % byte2int(c) for c in buf]))
        buf = buf.strip()
        return buf

    def get_readings_with_retry(self, max_tries=5, wait_before_retry=10):
        import serial
        for ntries in range(max_tries):
            try:
                buf = self.get_readings()
                StationData.validate_string(buf)
                return buf
            except (serial.serialutil.SerialException, weewx.WeeWxIOError) as e:
                loginf("Failed attempt %d of %d to get readings: %s" %
                       (ntries + 1, max_tries, e))
                time.sleep(wait_before_retry)
        else:
            msg = "Max retries (%d) exceeded for readings" % max_tries
            logerr(msg)
            raise weewx.RetriesExceeded(msg)


# =========================================================================== #
#          Station TCP class - Gets data through a TCP/IP connection          #
#                  For those users with a serial->TCP adapter                 #
# =========================================================================== #


class StationSocket(object):
    def __init__(self, addr, protocol='tcp', timeout=3, max_tries=5,
                 wait_before_retry=10):
        import socket

        ip_addr = None
        ip_port = None

        self.max_tries = max_tries
        self.wait_before_retry = wait_before_retry

        if addr.find(':') != -1:
            self.conn_info = addr.split(':')
            self.conn_info[1] = int(self.conn_info[1], 10)
            self.conn_info = tuple(self.conn_info)
        else:
            ip_addr = addr
            ip_port = DEFAULT_TCP_PORT
            self.conn_info = (ip_addr, ip_port)

        try:
            if protocol == 'tcp':
                self.net_socket = socket.socket(
                    socket.AF_INET, socket.SOCK_STREAM)
            elif protocol == 'udp':
                self.net_socket = socket.socket(
                    socket.AF_INET, socket.SOCK_DGRAM)
        except (socket.error, socket.herror) as ex:
            logerr("Cannot create socket for some reason: %s" % ex)
            raise weewx.WeeWxIOError(ex)

        self.net_socket.settimeout(timeout)
        self.rec_start = False

    def open(self):
        import socket

        logdbg("Connecting to %s:%d." % (self.conn_info[0], self.conn_info[1]))

        for conn_attempt in range(self.max_tries):
            try:
                if conn_attempt > 1:
                    logdbg("Retrying connection...")
                self.net_socket.connect(self.conn_info)
                break
            except (socket.error, socket.timeout, socket.herror) as ex:
                logerr("Cannot connect to %s:%d for some reason: %s. "
                       "%d tries left." % (
                           self.conn_info[0], self.conn_info[1], ex,
                           self.max_tries - (conn_attempt + 1)))
                logdbg("Will retry in %.2f seconds..." % self.wait_before_retry)
                time.sleep(self.wait_before_retry)
        else:
            logerr("Max tries (%d) exceeded for connection." %
                   self.max_tries)
            raise weewx.RetriesExceeded("Max tries exceeding while attempting connection")

    def close(self):
        import socket

        logdbg("Closing connection to %s:%d." %
               (self.conn_info[0], self.conn_info[1]))
        try:
            self.net_socket.close()
        except (socket.error, socket.herror, socket.timeout) as ex:
            logerr("Cannot close connection to %s:%d. Reason: %s" % (
                self.conn_info[0], self.conn_info[1], ex))
            raise weewx.WeeWxIOError(ex)

    def get_readings(self):
        import socket
        if self.rec_start is not True:
            # Find the record start
            if DEBUG_READ >= 1:
                logdbg("Attempting to find record start..")
            buf = ''
            while True:
                try:
                    buf += self.net_socket.recv(8, socket.MSG_WAITALL)
                except (socket.error, socket.timeout) as ex:
                    raise weewx.WeeWxIOError(ex)
                if DEBUG_READ >= 1:
                    logdbg("(searching...) buf: %s" % buf)
                if '!!' in buf:
                    self.rec_start = True
                    if DEBUG_READ >= 1:
                        logdbg("Record start found!")
                    # Cut to the record start
                    buf = buf[buf.find('!!'):]
                    if DEBUG_READ >= 1:
                        logdbg("(found!) buf: %s" % buf)
                    break
            # Add the rest of the record
            try:
                buf += self.net_socket.recv(
                    PACKET_SIZE - len(buf), socket.MSG_WAITALL)
            except (socket.error, socket.timeout) as ex:
                raise weewx.WeeWxIOError(ex)
        else:
            # Keep receiving data until we find an exclamation point or two
            try:
                buf = self.net_socket.recv(2, socket.MSG_WAITALL)
            except (socket.error, socket.timeout) as ex:
                raise weewx.WeeWxIOError(ex)
            while True:
                if buf == '\r\n':
                    # CRLF is expected
                    if DEBUG_READ >= 2:
                        logdbg("buf is CRLF")
                    buf = ''
                    break
                elif '!' in buf:
                    excmks = buf.count('!')
                    # Assuming exclamation points are at the end of the buffer
                    buf = buf[len(buf) - excmks:]
                    if DEBUG_READ >= 2:
                        logdbg("buf has %d exclamation points." % (excmks))
                    break
                else:
                    try:
                        buf = self.net_socket.recv(2, socket.MSG_WAITALL)
                    except (socket.error, socket.timeout) as ex:
                        raise weewx.WeeWxIOError(ex)
                    if DEBUG_READ >= 2:
                            logdbg("buf: %s" % ' '.join(
                                   ['%02X' % byte2int(bc) for bc in buf]))
            try:
                buf += self.net_socket.recv(
                    PACKET_SIZE - len(buf), socket.MSG_WAITALL)
            except (socket.error, socket.timeout) as ex:
                raise weewx.WeeWxIOError(ex)
        if DEBUG_READ >= 2:
            logdbg("buf: %s" % buf)

        buf.strip()
        return buf

    def get_readings_with_retry(self, max_tries=5, wait_before_retry=10):
        for _ in range(max_tries):
            buf = ''
            try:
                buf = self.get_readings()
                StationData.validate_string(buf)
                return buf
            except (weewx.WeeWxIOError) as e:
                logdbg("Failed to get data. Reason: %s" % e)
                self.rec_start = False

                # NOTE: WeeWx IO Errors may not always occur because of
                # invalid data. These kinds of errors are also caused by socket
                # errors and timeouts.

                if DEBUG_READ >= 1:
                    logdbg("buf: %s (%d bytes), rec_start: %r" %
                           (buf, len(buf), self.rec_start))

                time.sleep(wait_before_retry)
        else:
            msg = "Max retries (%d) exceeded for readings" % max_tries
            logerr(msg)
            raise weewx.RetriesExceeded(msg)


class WS1ConfEditor(weewx.drivers.AbstractConfEditor):
    @property
    def default_stanza(self):
        return """
[WS1]
    # This section is for the ADS WS1 series of weather stations.

    # Driver mode - tcp, udp, or serial
    mode = serial

    # If serial, specify the serial port device. (ex. /dev/ttyS0, /dev/ttyUSB0,
    # or /dev/cuaU0)
    # If TCP, specify the IP address and port number. (ex. 192.168.36.25:3000)
    port = /dev/ttyUSB0

    # The amount of time, in seconds, before the connection fails if there is
    # no response
    timeout = 3

    # The driver to use:
    driver = weewx.drivers.ws1
"""

    def prompt_for_settings(self):
        print("How is the station connected? tcp, udp, or serial.")
        con_mode = self._prompt('mode', 'serial')
        con_mode = con_mode.lower()

        if con_mode == 'serial':
            print("Specify the serial port on which the station is connected, ")
            "for example: /dev/ttyUSB0 or /dev/ttyS0."
            port = self._prompt('port', '/dev/ttyUSB0')
        elif con_mode == 'tcp' or con_mode == 'udp':
            print("Specify the IP address and port of the station. For ")
            "example: 192.168.36.40:3000."
            port = self._prompt('port', '192.168.36.40:3000')

        print("Specify how long to wait for a response, in seconds.")
        timeout = self._prompt('timeout', 3)

        return {'mode': con_mode, 'port': port, 'timeout': timeout}


# define a main entry point for basic testing of the station without weewx
# engine and service overhead.  invoke this as follows from the weewx root dir:
#
# PYTHONPATH=bin python bin/weewx/drivers/ws1.py

if __name__ == '__main__':
    import syslog
    import optparse

    usage = """%prog [options] [--help]"""

    syslog.openlog('ws1', syslog.LOG_PID | syslog.LOG_CONS)
    syslog.setlogmask(syslog.LOG_UPTO(syslog.LOG_DEBUG))
    parser = optparse.OptionParser(usage=usage)
    parser.add_option('--version', dest='version', action='store_true',
                      help='display driver version')
    parser.add_option('--port', dest='port', metavar='PORT',
                      help='serial port to which the station is connected',
                      default=DEFAULT_SER_PORT)
    (options, args) = parser.parse_args()

    if options.version:
        print("ADS WS1 driver version %s" % DRIVER_VERSION)
        exit(0)

    with StationSerial(options.port) as s:
        while True:
            print(time.time(), s.get_readings())<|MERGE_RESOLUTION|>--- conflicted
+++ resolved
@@ -22,18 +22,12 @@
 from six import byte2int
 
 import weewx.drivers
-<<<<<<< HEAD
 from weewx.units import INHG_PER_MBAR, MILE_PER_KM
 from weeutil.log import logdbg, loginf, logerr
+import weewx.wxformulas
 
 DRIVER_NAME = 'WS1'
 DRIVER_VERSION = '0.30'
-=======
-import weewx.wxformulas
-
-DRIVER_NAME = 'WS1'
-DRIVER_VERSION = '0.26'
->>>>>>> 762215f4
 
 
 def loader(config_dict, _):
