#!/usr/bin/env python
# Copyright 2015 Matthew Wall
# See the file LICENSE.txt for your rights.
#
# Credits:
# Thanks to Cameron for diving deep into USB timing issues
#
# Thanks to Benji for the identification and decoding of 7 packet types
#
# Thanks to Eric G for posting USB captures and providing hardware for testing
#   https://groups.google.com/forum/#!topic/weewx-development/5R1ahy2NFsk
#
# Thanks to Zahlii
#   https://bsweather.myworkbook.de/category/weather-software/
#
# No thanks to oregon scientific - repeated requests for hardware and/or
# specifications resulted in no response at all.

# TODO: figure out battery level for each sensor
# TODO: figure out signal strength for each sensor
# TODO: figure out archive interval

# FIXME: figure out unknown bytes in history packet

# FIXME: decode the 0xdb packets

# FIXME: warn if altitude in pressure packet does not match weewx altitude

"""Driver for Oregon Scientific WMR300 weather stations.

Sensor data transmission frequencies:
  wind: 2.5 to 3 seconds
    TH: 10 to 12 seconds
  rain: 20 to 24 seconds

The station supports 1 wind, 1 rain, 1 UV, and up to 8 temperature/humidity
sensors.

The station ships with "Weather OS PRO" software for windows.  This was used
for the USB sniffing.

Sniffing USB traffic shows all communication is interrupt.  The endpoint
descriptors for the device show this as well.  Response timing is 1.

It appears that communication must be initiated with an interrupted write.
After that, the station will spew data.  Sending commands to the station is
not reliable - like other Oregon Scientific hardware, there is a certain
amount of "send a command, wait to see what happens, then maybe send it again"
in order to communicate with the hardware.  Once the station does start sending
data, the driver basically just processes it based on the message type.  It
must also send "heartbeat" messages to keep the data flowing from the hardware.

Communication is confounded somewhat by the various libusb implementations.
Some communication "fails" with a "No data available" usb error.  But in other
libusb versions, this error does not appear.  USB timeouts are also tricky.
Since the WMR protocol seems to expect timeouts, it is necessary for the
driver to ignore them at some times, but not at others.  Since not every libusb
version includes a code/class to indicate that a USB error is a timeout, the
driver must do more work to figure it out.

The driver ignores USB timeouts.  It would seem that a timeout just means that
the station is not ready to communicate; it does not indicate a communication
failure.

Internal observation names use the convention name_with_specifier.  These are
mapped to the wview or other schema as needed with a configuration setting.
For example, for the wview schema, wind_speed maps to windSpeed, temperature_0
maps to inTemp, and humidity_1 maps to outHumidity.

Maximum value for rain counter is 400 in (10160 mm) (40000 = 0x9c 0x40).  The
counter does not wrap; it must be reset when it hits maximum value otherwise
rain data will not be recorded.


Message types -----------------------------------------------------------------

packet types from station:
57 - station type/model; history count + other status
41 - ACK
D2 - history; 128 bytes
D3 - temperature/humidity/dewpoint/heatindex; 61 bytes
D4 - wind/windchill; 54 bytes
D5 - rain; 40 bytes
D6 - pressure; 46 bytes
DB - forecast; 32 bytes
DC - temperature/humidity ranges; 62 bytes

packet types from host:
A6 - heartbeat - response is 57 (usually)
41 - ACK
65 - do not delete history when it is reported.  each of these is ack-ed by
       the station
b3 - delete history after you give it to me.
cd - start history request.  last two bytes are one after most recent read
35 - finish history request.  last two bytes are latest record index that
       was read.
73 - some sort of initialisation packet
72 - ? on rare occasions will be used in place of 73, in both observed cases
       the console was already free-running transmitting data

WOP sends A6 message every 20 seconds
WOP requests history at startup, then again every 120 minutes
each A6 is followed by a 57 from the station, except the one initiating history
each data packet D* from the station is followed by an ack packet 41 from host
D2 (history) records are recorded every minute
D6 (pressure) packets seem to come every 15 minutes (900 seconds)
4,5 of 7x match 12,13 of 57

examples of 72/73 initialization packets:
  73 e5 0a 26 0e c1
  73 e5 0a 26 88 8b
  72 a9 c1 60 52 00

---- cameron's extra notes:

Station will free-run transmitting data for about 100s without seeing an ACK.
a6 will always be followed by 91 ca 45 42 but final byte may be 0, 20, 32, 67,
8b, d6, df, or...
    0 - when first packet after connection or program startup.
    It looks like the final byte is just the last character that was previously
    written to a static output buffer.  and hence it is meaningless.
41 - ack in - 2 types
41 - ack out - numerous types. combinations of packet type, channel, last byte.
    For a6, it looks like the last byte is just uncleared residue.
b3 59 0a 17 01 <eb>   - when you give me history, delete afterwards
                      - final 2 bytes are probably ignored
    response: ACK b3 59 0a 17
65 19 e5 04 52 <b6>   - when you give me history, do not delete afterwards
                      - final 2 bytes are probably ignored
    response: ACK 65 19 e5 04
cd 18 30 62 nn mm  - start history, starting at record 0xnnmm
    response - if preceeded by 65, the ACK is the same string:  ACK 65 19 e5 04
             - if preceeded by b3 then there is NO ACK.

Initialisation:
out: a6 91 ca 45 52
     - note: null 6th byte.
in:  57:  WMR300,A004,<b13><b14>\0\0,<history index>,<b21>,<b23>,
     - where numbered bytes are unknown content
then either...
out: 73 e5 0a 26 <b5> <b6>
     - b5 is set to b13 of pkt 57, b6 <= b14
in:  41 43 4b 73 e5 0a 26 <b8> <b9>
     - this is the full packet 73 prefixed by "ACK"
or...
out: 72 a9 c1 60 52
     - occurs when console is already free-running (but how does WOsP know?)
NO ACK

Message field decodings -------------------------------------------------------

Values are stored in 1 to 3 bytes in big endian order.  Negative numbers are
stored as Two's Complement (if the first byte starts with F it is a negative
number). Count values are unsigned.

no data:
 7f ff

values for channel number:
0 - console sensor
1 - sensor 1
2 - sensor 2
...
8 - sensor 8

values for trend:
0 - steady
1 - rising
2 - falling
3 - no sensor data

bitwise transformation for compass direction:
1000 0000 0000 0000 = NNW
0100 0000 0000 0000 = NW
0010 0000 0000 0000 = WNW
0001 0000 0000 0000 = W
0000 1000 0000 0000 = WSW
0000 0100 0000 0000 = SW
0000 0010 0000 0000 = SSW
0000 0001 0000 0000 = S
0000 0000 1000 0000 = SSE
0000 0000 0100 0000 = SE
0000 0000 0010 0000 = ESE
0000 0000 0001 0000 = E
0000 0000 0000 1000 = ENE
0000 0000 0000 0100 = NE
0000 0000 0000 0010 = NNE
0000 0000 0000 0001 = N 

values for forecast:
0x08 - cloudy
0x0c - rainy
0x1e - partly cloudy
0x0e - partly cloudy at night
0x70 - sunny
0x00 - clear night


Message decodings -------------------------------------------------------------

message: ACK
byte hex dec description         decoded value
 0   41  A   acknowledgement     ACK
 1   43  C
 2   4b  K
 3   73                          command sent from PC
 4   e5
 5   0a
 6   26
 7   0e
 8   c1

examples:
 41 43 4b 73 e5 0a 26 0e c1      last 2 bytes differ
 41 43 4b 65 19 e5 04            always same


message: station info
byte hex dec description         decoded value
 0   57  W   station type        WMR300
 1   4d  M
 2   52  R
 3   33  3
 4   30  0
 5   30  0
 6   2c  ,
 7   41  A   station model       A002
 8   30  0
 9   30  0
10   32  2                       or 0x34
11   2c  ,
12   0e                          (3777 dec) or mine always 88 8b (34955)
13   c1
14   00                          always?
15   00
16   2c  ,
17   67      next history record 26391 (0x67*256 0x17) (0x7fe0 (32736) is full)
                                 The value at this index has not been used yet.
18   17
19   2c  ,
20   4b      usually 'K' (0x4b). occasionally was 0x43 when history is set to
  or 43      delete after downloading.  This is a 1-bit change (1<<3)
             NB: Does not return to 4b when latest history record is reset to
             0x20 after history is deleted. 
21   2c  ,
22   52      0x52 (82, 'R'), occasionally 0x49(73, 'G')
             0b 0101 0010   (0x52) vs
             0b 0100 1001   (0x49) lots of bits flipped!
  or 49      this maybe has some link with one or other battery, but does not
             make sense
23   2c  ,

examples:
 57 4d 52 33 30 30 2c 41 30 30 32 2c 0e c1 00 00 2c 67 17 2c 4b 2c 52 2c
 57 4d 52 33 30 30 2c 41 30 30 32 2c 88 8b 00 00 2c 2f b5 2c 4b 2c 52 2c
 57 4d 52 33 30 30 2c 41 30 30 34 2c 0e c1 00 00 2c 7f e0 2c 4b 2c 49 2c
 57 4d 52 33 30 30 2c 41 30 30 34 2c 88 8b 00 00 2c 7f e0 2c 4b 2c 49 2c


message: history
byte hex dec description                 decoded value
 0   d2      packet type
 1   80  128 packet length
 2   31      count (hi)                  12694  - index number of this packet
 3   96      count (lo)
 4   0f   15 year                        ee if not set
 5   08    8 month                       ee if not set
 6   0a   10 day                         ee if not set
 7   06    6 hour
 8   02    2 minute
 9   00      temperature 0               21.7 C
10   d9
11   00      temperature 1               25.4 C
12   fe
13   7f      temperature 2
14   ff
15   7f      temperature 3
16   ff
17   7f      temperature 4
18   ff
19   7f      temperature 5
20   ff
21   7f      temperature 6
22   ff
23   7f      temperature 7
24   ff
25   7f      temperature 8
26   ff        (a*256 + b)/10
27   26      humidity 0                  38 %
28   49      humidity 1                  73 %
29   7f      humidity 2
30   7f      humidity 3
31   7f      humidity 4
32   7f      humidity 5
33   7f      humidity 6
34   7f      humidity 7
35   7f      humidity 8
36   00      dewpoint 1                  20.0 C
37   c8        (a*256 + b)/10
38   7f      dewpoint 2
39   ff
40   7f      dewpoint 3
41   ff
42   7f      dewpoint 4
43   ff
44   7f      dewpoint 5
45   ff
46   7f      dewpoint 6
47   ff
48   7f      dewpoint 7
49   ff
50   7f      dewpoint 8
51   ff
52   7f      heat index 1               C
53   fd        (a*256 + b)/10
54   7f      heat index 2
55   ff
56   7f      heat index 3
57   ff
58   7f      heat index 4
59   ff
60   7f      heat index 5
61   ff
62   7f      heat index 6
63   ff
64   7f      heat index 7
65   ff
66   7f      heat index 8
67   ff
68   7f      wind chill                C
69   fd        (a*256 + b)/10
70   7f      ?
71   ff      ?
72   00      wind gust speed           0.0 m/s
73   00        (a*256 + b)/10
74   00      wind average speed        0.0 m/s
75   00        (a*256 + b)/10
76   01      wind gust direction       283 degrees
77   1b        (a*256 + b)
78   01      wind average direction    283 degrees
78   1b        (a*256 + b)
80   30      forecast
81   00      ?
82   00      ?
83   00      hourly rain              hundredths_of_inch
84   00        (a*256 + b)
85   00      ?
86   00      accumulated rain         hundredths_of_inch
87   03        (a*256 + b)
88   0f      accumulated rain start year
89   07      accumulated rain start month
90   09      accumulated rain start day
91   13      accumulated rain start hour
92   09      accumulated rain start minute
93   00      rain rate                hundredths_of_inch/hour
94   00        (a*256 + b)
95   26      pressure                 mbar
96   ab        (a*256 + b)/10
97   01      pressure trend
98   7f      ?
99   ff      ?
100  7f      ?
101  ff      ?
102  7f      ?
103  ff      ?
104  7f      ?
105  ff      ?
106  7f      ?
107  7f      ?
108  7f      ?
109  7f      ?
110  7f      ?
111  7f      ?
112  7f      ?
113  7f      ?
114  ff      ?
115  7f      ?
116  ff      ?
117  7f      ?
118  ff      ?
119  00      ?
120  00      ?
121  00      ?
122  00      ?
123  00      ?
124  00      ?
125  00      ?
126  f8      checksum
127  3b


message: temperature/humidity/dewpoint
byte hex dec description                 decoded value
 0   D3      packet type
 1   3D   61 packet length
 2   0E   14 year
 3   05    5 month
 4   09    9 day
 5   12   12 hour
 6   14   20 minute
 7   01    1 channel number
 8   00      temperature                 19.5 C
 9   C3 
10   2D      humidity                    45 %
11   00      dewpoint                    7.0 C
12   46
13   7F      heat index                  N/A
14   FD 
15   00      temperature trend
16   00      humidity trend?             not sure - never saw a falling value
17   0E   14 max_dewpoint_last_day year
18   05    5 month
19   09    9 day
20   0A   10 hour
21   24   36 minute
22   00      max_dewpoint_last_day       13.0 C
23   82 
24   0E   14 min_dewpoint_last_day year
25   05    5 month
26   09    9 day
27   10   16 hour
28   1F   31 minute
29   00      min_dewpoint_last_day       6.0 C
30   3C 
31   0E   14 max_dewpoint_last_month year
32   05    5 month
33   01    1 day
34   0F   15 hour
35   1B   27 minute
36   00      max_dewpoint_last_month     13.0 C
37   82 
38   0E   14 min_dewpoint_last_month year
39   05    5 month
40   04    4 day
41   0B   11 hour
42   08    8 minute
43   FF      min_dewpoint_last_month     -1.0 C
44   F6 
45   0E   14 max_heat_index year
46   05    5 month
47   09    9 day
48   00    0 hour
49   00    0 minute
50   7F      max_heat_index              N/A
51   FF 
52   0E   14 min_heat_index year
53   05    5 month
54   01    1 day
55   00    0 hour
56   00    0 minute
57   7F      min_heat_index              N/A
58   FF 
59   0B      checksum
60   63 

 0   41      ACK
 1   43 
 2   4B 
 3   D3      packet type
 4   01      channel number
 5   8B                                  sometimes DF and others

examples:
 41 43 4b d3 00 20      - for last byte: 32, 67, 8b, d6
 41 43 4b d3 01 20      - for last byte: same + 20, df
 for unused temps, last byte always 8b (or is it byte 14 of pkt 57?)


message: wind
byte hex dec description                 decoded value
 0   D4      packet type
 1   36   54 packet length
 2   0E   14 year
 3   05    5 month
 4   09    9 day
 5   12   18 hour
 6   14   20 minute
 7   01    1 channel number
 8   00      gust speed                  1.4 m/s
 9   0E 
10   00      gust direction              168 degrees
11   A8 
12   00      average speed               2.9 m/s
13   1D 
14   00      average direction           13 degrees
15   0D 
16   00      compass direction           3 N/NNE
17   03 
18   7F      windchill                   32765 N/A
19   FD 
20   0E   14 gust today year
21   05    5 month
22   09    9 day
23   10   16 hour
24   3B   59 minute
25   00      gust today                  10 m/s
26   64 
27   00      gust direction today        39 degree
28   27 
29   0E   14 gust this month year
30   05    5 month
31   09    9 day
32   10   16 hour
33   3B   59 minute
34   00      gust this month             10 m/s
35   64 
36   00      gust direction this month   39 degree
37   27 
38   0E   14 wind chill today year
39   05    5 month
40   09    9 day
41   00    0 hour
42   00    0 minute
43   7F      windchill  today            N/A
44   FF 
45   0E   14 windchill this month year
46   05    5 month
47   03    3 day
48   09    9 hour
49   04    4 minute
50   00      windchill this month        2.9 C
51   1D 
52   07      checksum
53   6A 

 0   41      ACK
 1   43 
 2   4B 
 3   D4      packet type
 4   01      channel number
 5   8B      variable

examples:
 41 43 4b d4 01 20      - last byte: 20, 32, 67, 8b, d6, df
 41 43 4b d4 01 16


message: rain
byte hex dec description                 decoded value
 0   D5      packet type
 1   28  40  packet length
 2   0E  14  year
 3   05   5  month
 4   09   9  day
 5   12  18  hour
 6   15  21  minute
 7   01   1  channel number
 8   00
 9   00      rainfall this hour          0 inch
10   00
11   00 
12   00      rainfall last 24 hours      0.12 inch
13   0C  12
14   00 
15   00      rainfall accumulated        1.61 inch
16   A1 161
17   00      rainfall rate               0 inch/hr
18   00
19   0E  14  accumulated start year
20   04   4  month
21   1D  29  day
22   12  18  hour
23   00   0  minute
24   0E  14  max rate last 24 hours year
25   05   5  month
26   09   9  day
27   01   1  hour
28   0C  12  minute
29   00   0  max rate last 24 hours      0.11 inch/hr ((0x00<<8)+0x0b)/100.0
30   0B  11
31   0E  14  max rate last month year
32   05   5  month
33   02   2  day
34   04   4  hour
35   0C  12  minute
36   00   0  max rate last month         1.46 inch/hr ((0x00<<8)+0x92)/100.0
37   92 146
38   03      checksum                    794 = (0x03<<8) + 0x1a
39   1A 

 0   41      ACK
 1   43 
 2   4B 
 3   D5      packet type
 4   01      channel number
 5   8B

examples:
 41 43 4b d5 01 20     - last byte: 20, 32, 67, 8b, d6, df
 41 43 4b d5 01 16


message: pressure
byte hex dec description                 decoded value
 0   D6      packet type
 1   2E   46 packet length
 2   0E   14 year
 3   05    5 month
 4   0D   13 day
 5   0E   14 hour
 6   30   48 minute
 7   00    1 channel number
 8   26      station pressure            981.7 mbar  ((0x26<<8)+0x59)/10.0
 9   59
10   27      sea level pressure          1015.3 mbar ((0x27<<8)+0xa9)/10.0
11   A9 
12   01      altitude meter              300 m       (0x01<<8)+0x2c
13   2C 
14   03      barometric trend            have seen 0,1,2, and 3
15   00      only ever observed 0 or 2.  is this battery?
16   0E   14 max pressure today year
17   05    5 max pressure today month
18   0D   13 max pressure today day
19   0C   12 max pressure today hour
20   33   51 max pressure today minute
21   27      max pressure today          1015.7 mbar
22   AD 
23   0E   14 min pressure today year
24   05    5 min pressure today month
25   0D   13 min pressure today day
26   00    0 min pressure today hour
27   06    6 min pressure today minute
28   27      min pressure today          1014.1 mbar
29   9D 
30   0E   14 max pressure month year
31   05    5 max pressure month month
32   04    4 max pressure month day
33   01    1 max pressure month hour
34   15   21 max pressure month minute
35   27      max pressure month          1022.5 mbar
36   F1 
37   0E   14 min pressure month year
38   05    5 min pressure month month
39   0B   11 min pressure month day
40   00    0 min pressure month hour
41   06    6 min pressure month minute
42   27      min pressure month          1007.8 mbar
43   5E 
44   06      checksum
45   EC 

 0   41      ACK
 1   43 
 2   4B 
 3   D6      packet type
 4   00      channel number
 5   8B 

examples:
 41 43 4b d6 00 20     - last byte: 32, 67, 8b


message: forecast
byte hex dec description                 decoded value
 0   DB
 1   20         pkt length
 2   0F  15  year
 3   07   7  month
 4   09   9  day
 5   12  18  hour
 6   23  35  minute
 7   00         below are alternate observations - little overlap
 8   FA         0a
 9   79         02, 22, 82, a2
10   FC         05
11   40         f9
12   01         fe
13   4A         fc
14   06         variable
15   17         variable
16   14         variable
17   23         variable
18   06         00 to 07 (no 01)
19   01 
20   00         00 or 01
21   00    remainder same     
22   01
23   01
24   01
25   00
26   00
27   00
28   FE
29   00
30   05      checksum (hi)
31   A5      checksum (lo)

 0   41      ACK
 1   43 
 2   4B 
 3   D6      packet type
 4   00      channel number
 5   20

examples:
 41 43 4b db 00 20     - last byte: 32, 67, 8b, d6


message: temperature/humidity ranges
byte hex dec description                 decoded value
 0   DC      packet type
 1   3E   62 packet length
 2   0E   14 year
 3   05    5 month
 4   0D   13 day
 5   0E   14 hour
 6   30   48 minute
 7   00    0 channel number
 8   0E   14 max temp today year
 9   05    5 month
10   0D   13 day
11   00    0 hour
12   00    0 minute
13   00      max temp today              20.8 C
14   D0 
15   0E   14 min temp today year
16   05    5 month
17   0D   13 day
18   0B   11 hour
19   34   52 minute
20   00      min temp today              19.0 C
21   BE 
22   0E   14 max temp month year
23   05    5 month
24   0A   10 day
25   0D   13 hour
26   19   25 minute
27   00      max temp month              21.4 C
28   D6 
29   0E   14 min temp month year
30   05    5 month
31   04    4 day
32   03    3 hour
33   2A   42 minute
34   00      min temp month              18.1 C
35   B5 
36   0E   14 max humidity today year
37   05    5 month
38   0D   13 day
39   05    5 hour
40   04    4 minute
41   45      max humidity today          69 %
42   0E   14 min numidity today year
43   05    5 month
44   0D   13 day
45   0B   11 hour
46   32   50 minute
47   41      min humidity today          65 %
48   0E   14 max humidity month year
49   05    5 month
50   0C   12 day
51   13   19 hour
52   32   50 minute
53   46      max humidity month          70 %
54   0E   14 min humidity month year
55   05    5 month
56   04    4 day
57   14   20 hour
58   0E   14 minute
59   39      min humidity month          57 %
60   07      checksum
61   BF 

 0   41      ACK
 1   43 
 2   4B 
 3   DC      packet type
 4   00    0 channel number
 5   8B 

examples:
 41 43 4b dc 00 20     - last byte: 32, 67, 8b, d6
 41 43 4b dc 01 20     - last byte: 20, 32, 67, 8b, d6, df
 41 43 4b dc 00 16
 41 43 4b dc 01 16

"""

from __future__ import with_statement
from __future__ import absolute_import
from __future__ import print_function
import time
import usb

import weewx.drivers
import weewx.wxformulas
from weeutil.weeutil import timestamp_to_string
from weeutil.log import logdbg, loginf, logerr, logcrt

DRIVER_NAME = 'WMR300'
<<<<<<< HEAD
DRIVER_VERSION = '0.20'
=======
DRIVER_VERSION = '0.19rc7'
>>>>>>> e54b9425

DEBUG_COMM = 0
DEBUG_PACKET = 0
DEBUG_COUNTS = 0
DEBUG_DECODE = 0
DEBUG_HISTORY = 0
DEBUG_RAIN = 1


def loader(config_dict, _):
    return WMR300Driver(**config_dict[DRIVER_NAME])

def confeditor_loader():
    return WMR300ConfEditor()


def _fmt_bytes(data):
    return ' '.join(['%02x' % x for x in data])

def _lo(x):
    return x - 256 * (x >> 8)

def _hi(x):
    return x >> 8

# pyusb 0.4.x does not provide an errno or strerror with the usb errors that
# it wraps into USBError.  so we have to compare strings to figure out exactly
# what type of USBError we are dealing with.  unfortunately, those strings are
# localized, so we must compare in every language.
USB_NOERR_MESSAGES = [
    'No data available', 'No error',
    'Nessun dato disponibile', 'Nessun errore',
    'Keine Daten verf',
    'No hay datos disponibles',
    'Pas de donn',
    'Ingen data er tilgjengelige']

# these are the usb 'errors' that should be ignored
def is_noerr(e):
    errmsg = repr(e)
    for msg in USB_NOERR_MESSAGES:
        if msg in errmsg:
            return True
    return False

# strings for the timeout error
USB_TIMEOUT_MESSAGES = [
    'Connection timed out',
    'Operation timed out']

# detect usb timeout error (errno 110)
def is_timeout(e):
    if hasattr(e, 'errno') and e.errno == 110:
        return True
    errmsg = repr(e)
    for msg in USB_TIMEOUT_MESSAGES:
        if msg in errmsg:
            return True
    return False

def get_usb_info():
    pyusb_version = '0.4.x'
    try:
        pyusb_version = usb.__version__
    except AttributeError:
        pass
    return "pyusb_version=%s" % pyusb_version


class WMR300Driver(weewx.drivers.AbstractDevice):
    """weewx driver that communicates with a WMR300 weather station."""

    # map sensor values to the database schema fields
    # the default map is for the wview schema
    DEFAULT_MAP = {
        'pressure': 'pressure',
        'barometer': 'barometer',
        'windSpeed': 'wind_avg',
        'windDir': 'wind_dir',
        'windGust': 'wind_gust',
        'windGustDir': 'wind_gust_dir',
        'inTemp': 'temperature_0',
        'outTemp': 'temperature_1',
        'extraTemp1': 'temperature_2',
        'extraTemp2': 'temperature_3',
        'extraTemp3': 'temperature_4',
        'extraTemp4': 'temperature_5',
        'extraTemp5': 'temperature_6',
        'extraTemp6': 'temperature_7',
        'extraTemp7': 'temperature_8',
        'inHumidity': 'humidity_0',
        'outHumidity': 'humidity_1',
        'extraHumid1': 'humidity_2',
        'extraHumid2': 'humidity_3',
        'extraHumid3': 'humidity_4',
        'extraHumid4': 'humidity_5',
        'extraHumid5': 'humidity_6',
        'extraHumid6': 'humidity_7',
        'extraHumid7': 'humidity_8',
        'dewpoint': 'dewpoint_1',
        'extraDewpoint1': 'dewpoint_2',
        'extraDewpoint2': 'dewpoint_3',
        'extraDewpoint3': 'dewpoint_4',
        'extraDewpoint4': 'dewpoint_5',
        'extraDewpoint5': 'dewpoint_6',
        'extraDewpoint6': 'dewpoint_7',
        'extraDewpoint7': 'dewpoint_8',
        'heatindex': 'heatindex_1',
        'extraHeatindex1': 'heatindex_2',
        'extraHeatindex2': 'heatindex_3',
        'extraHeatindex3': 'heatindex_4',
        'extraHeatindex4': 'heatindex_5',
        'extraHeatindex5': 'heatindex_6',
        'extraHeatindex6': 'heatindex_7',
        'extraHeatindex7': 'heatindex_8',
        'windchill': 'windchill',
        'rainRate': 'rain_rate'}

    # threshold at which the history will be cleared, specified as an integer
    # between 5 and 95, inclusive.
    DEFAULT_HIST_LIMIT = 20

    # threshold at which warning will be emitted.  if the rain counter exceeds
    # this percentage, then a warning will be emitted to remind user to reset
    # the rain counter.
    DEFAULT_RAIN_WARNING = 90

    def __init__(self, **stn_dict):
        loginf('driver version is %s' % DRIVER_VERSION)
        loginf('usb info: %s' % get_usb_info())
        self.model = stn_dict.get('model', 'WMR300')
        self.sensor_map = dict(self.DEFAULT_MAP)
        if 'sensor_map' in stn_dict:
            self.sensor_map.update(stn_dict['sensor_map'])
        loginf('sensor map is %s' % self.sensor_map)
        hlimit = int(stn_dict.get('history_limit', self.DEFAULT_HIST_LIMIT))
        if hlimit < 5:
            hlimit = 5
        if hlimit > 95:
            hlimit = 95
        self.history_limit = hlimit
        loginf('history limit is %d%%' % self.history_limit)
        frac = int(stn_dict.get('rain_warning', self.DEFAULT_RAIN_WARNING))
        self.rain_warn = frac / 100.0

        global DEBUG_COMM
        DEBUG_COMM = int(stn_dict.get('debug_comm', DEBUG_COMM))
        global DEBUG_PACKET
        DEBUG_PACKET = int(stn_dict.get('debug_packet', DEBUG_PACKET))
        global DEBUG_COUNTS
        DEBUG_COUNTS = int(stn_dict.get('debug_counts', DEBUG_COUNTS))
        global DEBUG_DECODE
        DEBUG_DECODE = int(stn_dict.get('debug_decode', DEBUG_DECODE))
        global DEBUG_HISTORY
        DEBUG_HISTORY = int(stn_dict.get('debug_history', DEBUG_HISTORY))
        global DEBUG_RAIN
        DEBUG_RAIN = int(stn_dict.get('debug_rain', DEBUG_RAIN))

        self.logged_rain_counter = 0
        self.logged_history_usage = 0
        self.log_interval = 24 * 3600 # how often to log station status

        self.heartbeat = 20 # how often to send a6 messages, in seconds
        self.history_retry = 60 # how often to retry history, in seconds
        self.last_rain = None # last rain total
        self.last_a6 = 0 # timestamp of last 0xa6 message
        self.last_65 = 0 # timestamp of last 0x65 message
        self.last_7x = 0 # timestamp of last 0x7x message
        self.last_record = Station.HISTORY_START_REC - 1
        self.pressure_cache = dict() # FIXME: make the cache values age
        self.station = Station()
        self.station.open()
        pkt = self.init_comm()
        loginf("communication established: %s" % pkt)
        self.latest_index = pkt['latest_index']
        self.magic0 = pkt['magic0']
        self.magic1 = pkt['magic1']
        self.mystery0 = pkt['mystery0']
        self.mystery1 = pkt['mystery1']

    def closePort(self):
        self.station.close()
        self.station = None

    @property
    def hardware_name(self):
        return self.model

    def init_comm(self, max_tries=3, max_read_tries=10):
        """initiate communication with the station:
        1 send a special a6 packet
        2 read the packet 57
        3 send a type 73 packet
        4 read the ack
        """

        cnt = 0
        while cnt < max_tries:
            cnt += 1
            try:
                buf = None
                self.station.flush_read_buffer()
                if DEBUG_COMM:
                    loginf("init_comm: send initial heartbeat 0xa6")
                cmd = [0xa6, 0x91, 0xca, 0x45, 0x52]
                self.station.write(cmd)
                self.last_a6 = time.time()
                if DEBUG_COMM:
                    loginf("init_comm: try to read 0x57")
                read_cnt = 0
                while read_cnt < max_read_tries:
                    buf = self.station.read()
                    read_cnt += 1
                    if buf and buf[0] == 0x57:
                        break
                if not buf or buf[0] != 0x57:
                    raise ProtocolError("failed to read pkt 0x57")
                pkt = Station._decode_57(buf)
                if DEBUG_COMM:
                    loginf("init_comm: send initialization 0x73")
                cmd = [0x73, 0xe5, 0x0a, 0x26, pkt['magic0'], pkt['magic1']]
#                cmd = [0x72, 0xa9, 0xc1, 0x60, 0x52, 0x00]
#                cmd = [0x73, 0xe5, 0x0a, 0x26, 0x88, 0x8b]
#                cmd = [0x73, 0xe5, 0x0a, 0x26, 0x0e, 0xc1]
                self.station.write(cmd)
                self.last_7x = time.time()
                if DEBUG_COMM:
                    loginf("init_comm: try to read 0x41")
                read_cnt = 0
                while read_cnt < max_read_tries:
                    buf = self.station.read()
                    read_cnt += 1
                    if buf and buf[0] == 0x41:
                        break
                if not buf or buf[0] != 0x41:
                    raise ProtocolError("failed to read ack 0x41 for pkt 0x73")
                if DEBUG_COMM:
                    loginf("initialization completed in %s tries" % cnt)
                return pkt
            except ProtocolError as e:
                if DEBUG_COMM:
                    loginf("init_comm: failed attempt %d of %d: %s" %
                           (cnt, max_tries, e))
            time.sleep(0.1)
        raise ProtocolError("Init comm failed after %d tries" % max_tries)

    def init_history(self, clear_logger=False, max_tries=5, max_read_tries=10):
        """initiate streaming of history records from the station:

        1 if clear logger:
          1a send 0xb3 packet
        1 if not clear logger:
          1a send special 0xa6 (like other 0xa6 packets, but no 0x57 reply)
          1b send 0x65 packet
        2 read the ACK
        3 send a 0xcd packet
        4 do not wait for ACK - it might not come

        then return to reading packets
        """

        cnt = 0
        while cnt < max_tries:
            cnt += 1
            try:
                if DEBUG_HISTORY:
                    loginf("init history attempt %d of %d" % (cnt, max_tries))
                # eliminate anything that might be in the buffer
                self.station.flush_read_buffer()
                # send the sequence for initiating history packets
                if clear_logger:
                    cmd = [0xb3, 0x59, 0x0a, 0x17, 0x01, 0xeb]
                    self.station.write(cmd)
                    start_rec = Station.HISTORY_START_REC
                else:
                    cmd = [0xa6, 0x91, 0xca, 0x45, 0x52, 0x8b]
                    self.station.write(cmd)
                    self.last_a6 = time.time()
                    cmd = [0x65, 0x19, 0xe5, 0x04, 0x52, 0x8b]
                    self.station.write(cmd)
                    self.last_65 = time.time()
                    start_rec = self.last_record

                # read the ACK.  there might be regular packets here, so be
                # ready to read a few - just ignore them.
                read_cnt = 0
                while read_cnt < max_read_tries:
                    buf = self.station.read()
                    read_cnt += 1
                    if buf and buf[0] == 0x41 and buf[3] == cmd[0]:
                        break
                if not buf or buf[0] != 0x41:
                    raise ProtocolError("failed to read ack to %02x" % cmd[0])

                # send the request to start history packets
                nxt = Station.clip_index(start_rec)
                if DEBUG_HISTORY:
                    loginf("init history cmd=0x%02x rec=%d" % (cmd[0], nxt))
                cmd = [0xcd, 0x18, 0x30, 0x62, _hi(nxt), _lo(nxt)]
                self.station.write(cmd)

                # do NOT wait for an ACK.  the console should start spewing
                # history packets, and any ACK or 0x57 packets will be out of
                # sequence.  so just drop into the normal reading loop and
                # process whatever comes.
                if DEBUG_HISTORY:
                    loginf("init history completed after attempt %d of %d" %
                           (cnt, max_tries))
                return                
            except ProtocolError as e:
                if DEBUG_HISTORY:
                    loginf("init_history: failed attempt %d of %d: %s" %
                           (cnt, max_tries, e))
            time.sleep(0.1)
        raise ProtocolError("Init history failed after %d tries" % max_tries)

    def finish_history(self, max_tries=3):
        """conclude reading of history records.
        1 final 0xa6 has been sent and 0x57 has been seen
        2 send 0x35 packet
        3 no ACK, but sometimes another 57:? - ignore it
        """

        cnt = 0
        while cnt < max_tries:
            cnt += 1
            try:
                if DEBUG_HISTORY:
                    loginf("fini history attempt %d of %d" % (cnt, max_tries))
                # eliminate anything that might be in the buffer
                self.station.flush_read_buffer()
                # send packet 0x35
                cmd = [0x35, 0x0b, 0x1a, 0x87,
                       _hi(self.last_record), _lo(self.last_record)]
                self.station.write(cmd)
                # do NOT wait for an ACK
                if DEBUG_HISTORY:
                    loginf("init history completed after attempt %d of %d" %
                           (cnt, max_tries))
                return
            except ProtocolError as e:
                if DEBUG_HISTORY:
                    loginf("fini history failed attempt %d of %d: %s" %
                           (cnt, max_tries, e))
            time.sleep(0.1)
        raise ProtocolError("Finish history failed after %d tries" % max_tries)

    def dump_history(self):
        loginf("dump history is disabled")
#        loginf("dump history")
#        for rec in self.get_history(time.time(), clear_logger=True):
#            pass

    def get_history(self, since_ts, clear_logger=False):
        if self.latest_index is None:
            loginf("read history skipped: index has not been set")
            return
        if self.latest_index < 1:
            # this should never happen.  if it does, then either no 0x57 packet
            # was received or the index provided by the station was bogus.
            logerr("read history failed: bad index: %s" % self.latest_index)
            return

        loginf("reading records since %s (last_index=%s latest_index=%s)" %
               (timestamp_to_string(since_ts),
                self.last_record, self.latest_index))
        self.init_history(clear_logger)
        half_buf = None
        last_ts = None
        processed = 0
        while True:
            try:
                buf = self.station.read()
                if buf:
                    # the message length is 64 bytes, but historical records
                    # are 128 bytes.  so we have to assemble the two 64-byte
                    # parts of each historical record into a single 128-byte
                    # message for processing.  hopefully we do not get any
                    # non-historical records interspersed between parts.
                    if buf[0] == 0xd2:
                        half_buf = buf
                        buf = None
                    elif buf[0] == 0x7f and half_buf is not None:
                        buf = half_buf + buf
                        half_buf = None
                if buf and buf[0] == 0xd2:
                    next_record = Station.get_record_index(buf)
                    if next_record != self.last_record + 1:
                        loginf("missing record: skipped from %d to %d" %
                               (self.last_record, next_record))
                    self.last_record = next_record
                    ts = Station._extract_ts(buf[4:9])
                    if ts is not None and ts > since_ts:
                        pkt = Station.decode(buf)
                        packet = self.convert_historical(pkt, ts, last_ts)
                        last_ts = ts
                        if 'interval' in packet:
                            if DEBUG_HISTORY:
                                loginf("historical record: %s: %s" %
                                       (pkt['index'], packet))
                            processed += 1
                            yield packet
                    elif ts is not None and DEBUG_HISTORY:
                        loginf("skip record %s (%s)" %
                               (next_record, timestamp_to_string(ts)))
                if buf and buf[0] == 0x57:
                    self.latest_index = Station.get_latest_index(buf)
                    if DEBUG_HISTORY:
                        loginf("got packet 0x57: latest_index=%s" %
                               self.latest_index)
                if buf and buf[0] in [0xd3, 0xd4, 0xd5, 0xd6, 0xdb, 0xdc]:
                    # ignore any packets other than history records.  this
                    # means there will be no current data while the history
                    # is being read.
                    if DEBUG_HISTORY:
                        loginf("ignored packet type 0x%2x" % buf[0])
                    # do not ACK data packets.  the PC software does send ACKs
                    # here, but they are ignored anyway.  so we just ignore.
                    #cmd = [0x41, 0x43, 0x4b, buf[0], buf[7]]
                    #self.stations.write(cmd)
                if time.time() - self.last_a6 > self.heartbeat:
                    if DEBUG_HISTORY:
                        loginf("request station status: %s" % self.last_record)
                    cmd = [0xa6, 0x91, 0xca, 0x45, 0x52]
                    self.station.write(cmd)
                    self.last_a6 = time.time()

                msg = "count=%s last_index=%s latest_index=%s" % (
                    processed, self.last_record, self.latest_index)
                if self.last_record + 1 >= self.latest_index:
                    loginf("get history complete: %s" % msg)
                    break
                if buf and DEBUG_HISTORY:
                    loginf("get history in progress: %s" % msg)
            except usb.USBError as e:
                raise weewx.WeeWxIOError(e)
            except DecodeError as e:
                loginf("genLoopPackets: %s" % e)
            time.sleep(0.001)        
        self.finish_history()

    def genLoopPackets(self):
        while True:
            try:
                buf = self.station.read()
                if buf:
                    if buf[0] in [0xd3, 0xd4, 0xd5, 0xd6, 0xdb, 0xdc]:
                        # compose ack for most data packets
                        cmd = [0x41, 0x43, 0x4b, buf[0], buf[7]]
                        # do not bother to send the ACK - console does not care
                        #self.station.write(cmd)
                        # we only care about packets with loop data
                        if buf[0] in [0xd3, 0xd4, 0xd5, 0xd6]:
                            pkt = Station.decode(buf)
                            packet = self.convert_loop(pkt)
                            yield packet
                    elif buf[0] == 0x57:
                        self.latest_index = Station.get_latest_index(buf)
                        if time.time() - self.logged_history_usage > self.log_interval:
                            pct = Station.get_history_usage(self.latest_index)
                            loginf("history buffer at %.1f%%" % pct)
                            self.logged_history_usage = time.time()
                if time.time() - self.last_a6 > self.heartbeat:
                    cmd = [0xa6, 0x91, 0xca, 0x45, 0x52]
                    self.station.write(cmd)
                    self.last_a6 = time.time()
                if self.latest_index is not None:
                    pct = Station.get_history_usage(self.latest_index)
                    if pct >= self.history_limit:
                        # if the logger usage exceeds the limit, clear it
                        self.dump_history()
                        self.latest_index = None
            except usb.USBError as e:
                raise weewx.WeeWxIOError(e)
            except (DecodeError, ProtocolError) as e:
                loginf("genLoopPackets: %s" % e)
            time.sleep(0.001)

    def genStartupRecords(self, since_ts):
        for rec in self.get_history(since_ts):
            yield rec

    def convert(self, pkt, ts):
        # if debugging packets, log everything we got
        if DEBUG_PACKET:
            loginf("raw packet: %s" % pkt)
        # timestamp and unit system are the same no matter what
        p = {'dateTime': ts, 'usUnits': weewx.METRICWX}
        # map hardware names to the requested database schema names
        for label in self.sensor_map:
            if self.sensor_map[label] in pkt:
                p[label] = pkt[self.sensor_map[label]]
        # single variable to track last_rain assumes that any historical reads
        # will happen before any loop reads, and no historical reads will
        # happen after any loop reads.  otherwise double-counting of rain
        # events could happen.
        if 'rain_total' in pkt:
            p['rain'] = self.calculate_rain(pkt['rain_total'], self.last_rain)
            if DEBUG_RAIN and pkt['rain_total'] != self.last_rain:
                loginf("rain=%s rain_total=%s last_rain=%s" %
                       (p['rain'], pkt['rain_total'], self.last_rain))
            self.last_rain = pkt['rain_total']
            if pkt['rain_total'] == Station.MAX_RAIN_MM:
                if time.time() - self.logged_rain_counter > self.log_interval:
                    loginf("rain counter at maximum, reset required")
                    self.logged_rain_counter = time.time()
            if pkt['rain_total'] >= Station.MAX_RAIN_MM * self.rain_warn:
                if time.time() - self.logged_rain_counter > self.log_interval:
                    loginf("rain counter is above warning level, reset recommended")
                    self.logged_rain_counter = time.time()
        if DEBUG_PACKET:
            loginf("converted packet: %s" % p)
        return p

    def convert_historical(self, pkt, ts, last_ts):
        p = self.convert(pkt, ts)
        if last_ts is not None:
            x = (ts - last_ts) / 60 # interval is in minutes
            if x > 0:
                p['interval'] = x
            else:
                loginf("ignoring record: bad interval %s (%s)" % (x, p))
        return p

    def convert_loop(self, pkt):
        p = self.convert(pkt, int(time.time() + 0.5))
        if 'pressure' in p:
            # cache any pressure-related values
            for x in ['pressure', 'barometer']:
                self.pressure_cache[x] = p[x]
        else:
            # apply any cached pressure-related values
            p.update(self.pressure_cache)
        return p

    @staticmethod
    def calculate_rain(newtotal, oldtotal):
        """Calculate the rain difference given two cumulative measurements."""
        if newtotal is not None and oldtotal is not None:
            if newtotal >= oldtotal:
                delta = newtotal - oldtotal
            else:
                loginf("rain counter decrement detected: new=%s old=%s" %
                       (newtotal, oldtotal))
                delta = None
        else:
            loginf("possible missed rain event: new=%s old=%s" %
                   (newtotal, oldtotal))
            delta = None
        return delta


class WMR300Error(weewx.WeeWxIOError):
    """map station errors to weewx io errors"""

class ProtocolError(WMR300Error):
    """communication protocol error"""

class DecodeError(WMR300Error):
    """decoding error"""

class WrongLength(DecodeError):
    """bad packet length"""

class BadChecksum(DecodeError):
    """bogus checksum"""

class BadTimestamp(DecodeError):
    """bogus timestamp"""

class BadBuffer(DecodeError):
    """bogus buffer"""

class UnknownPacketType(DecodeError):
    """unknown packet type"""

class Station(object):
    # these identify the weather station on the USB
    VENDOR_ID = 0x0FDE
    PRODUCT_ID = 0xCA08
    # standard USB endpoint identifiers
    EP_IN = 0x81
    EP_OUT = 0x01
    # all USB messages for this device have the same length
    MESSAGE_LENGTH = 64

    HISTORY_START_REC = 0x20  # index to first history record
    HISTORY_MAX_REC = 0x7fe0  # index to history record when full
    HISTORY_N_RECORDS = 32704 # maximum number of records (MAX_REC - START_REC)
    MAX_RAIN_MM = 10160       # maximum value of rain counter, in mm

    def __init__(self, vend_id=VENDOR_ID, prod_id=PRODUCT_ID):
        self.vendor_id = vend_id
        self.product_id = prod_id
        self.handle = None
        self.timeout = 500
        self.interface = 0
        self.recv_counts = dict()
        self.send_counts = dict()

    def __enter__(self):
        self.open()
        return self

    def __exit__(self, _, value, traceback):  # @UnusedVariable
        self.close()

    def open(self):
        dev = self._find_dev(self.vendor_id, self.product_id)
        if not dev:
            raise WMR300Error("Unable to find station on USB: "
                              "cannot find device with "
                              "VendorID=0x%04x ProductID=0x%04x" %
                              (self.vendor_id, self.product_id))

        self.handle = dev.open()
        if not self.handle:
            raise WMR300Error('Open USB device failed')

        # FIXME: reset is actually a no-op for some versions of libusb/pyusb?
        self.handle.reset()

        # for HID devices on linux, be sure kernel does not claim the interface
        try:
            self.handle.detachKernelDriver(self.interface)
        except (AttributeError, usb.USBError):
            pass

        # attempt to claim the interface
        try:
            self.handle.claimInterface(self.interface)
        except usb.USBError as e:
            self.close()
            raise WMR300Error("Unable to claim interface %s: %s" %
                              (self.interface, e))

    def close(self):
        if self.handle is not None:
            try:
                self.handle.releaseInterface()
            except (ValueError, usb.USBError) as e:
                logdbg("Release interface failed: %s" % e)
            self.handle = None

    def reset(self):
        self.handle.reset()

    def _read(self, count=True, timeout=None):
        if timeout is None:
            timeout = self.timeout
        buf = self.handle.interruptRead(
            Station.EP_IN, self.MESSAGE_LENGTH, timeout)
        if DEBUG_COMM:
            loginf("read: %s" % _fmt_bytes(buf))
        if DEBUG_COUNTS and count:
            self.update_count(buf, self.recv_counts)
        return buf

    def read(self, count=True, timeout=None, ignore_non_errors=True, ignore_timeouts=True):
        try:
            return self._read(count, timeout)
        except usb.USBError as e:
            if DEBUG_COMM:
                loginf("read: e.errno=%s e.strerror=%s e.message=%s repr=%s" %
                       (e.errno, e.strerror, e.message, repr(e)))
            if ignore_timeouts and is_timeout(e):
                return []
            if ignore_non_errors and is_noerr(e):
                return []
            raise

    def _write(self, buf):
        if DEBUG_COMM:
            loginf("write: %s" % _fmt_bytes(buf))
        # pad with zeros up to the standard message length
        while len(buf) < self.MESSAGE_LENGTH:
            buf.append(0x00)
        sent = self.handle.interruptWrite(Station.EP_OUT, buf, self.timeout)
        if DEBUG_COUNTS:
            self.update_count(buf, self.send_counts)
        return sent

    def write(self, buf, ignore_non_errors=True, ignore_timeouts=True):
        try:
            return self._write(buf)
        except usb.USBError as e:
            if ignore_timeouts and is_timeout(e):
                return 0
            if ignore_non_errors and is_noerr(e):
                return 0
            raise

    def flush_read_buffer(self):
        """discard anything read from the device"""
        if DEBUG_COMM:
            loginf("flush buffer")
        cnt = 0
        buf = self.read(False, 100)
        while buf is not None and len(buf) > 0:
            cnt += len(buf)
            buf = self.read(False, 100)
        if DEBUG_COMM:
            loginf("flush: discarded %d bytes" % cnt)
        return cnt

    # keep track of the message types for debugging purposes
    @staticmethod
    def update_count(buf, count_dict):
        label = 'empty'
        if buf and len(buf) > 0:
            if buf[0] in [0xd3, 0xd4, 0xd5, 0xd6, 0xdb, 0xdc]:
                # message type and channel for data packets
                label = '%02x:%d' % (buf[0], buf[7])
            elif (buf[0] in [0x41] and
                  buf[3] in [0xd3, 0xd4, 0xd5, 0xd6, 0xdb, 0xdc]):
                # message type and channel for data ack packets
                label = '%02x:%02x:%d' % (buf[0], buf[3], buf[4])
            else:
                # otherwise just track the message type
                label = '%02x' % buf[0]
        if label in count_dict:
            count_dict[label] += 1
        else:
            count_dict[label] = 1
        cstr = []
        for k in sorted(count_dict):
            cstr.append('%s: %s' % (k, count_dict[k]))
        loginf('counts: %s' % ''.join(cstr))

    @staticmethod
    def _find_dev(vendor_id, product_id):
        """Find the first device with vendor and product ID on the USB."""
        for bus in usb.busses():
            for dev in bus.devices:
                if dev.idVendor == vendor_id and dev.idProduct == product_id:
                    logdbg('Found station at bus=%s device=%s' %
                           (bus.dirname, dev.filename))
                    return dev
        return None

    @staticmethod
    def _verify_length(label, length, buf):
        if buf[1] != length:
            raise WrongLength("%s: wrong length: expected %02x, got %02x" %
                              (label, length, buf[1]))

    @staticmethod
    def _verify_checksum(label, buf, msb_first=True):
        """Calculate and compare checksum"""
        try:
            cs1 = Station._calc_checksum(buf)
            cs2 = Station._extract_checksum(buf, msb_first)
            if cs1 != cs2:
                raise BadChecksum("%s: bad checksum: %04x != %04x" %
                                  (label, cs1, cs2))
        except IndexError as e:
            raise BadChecksum("%s: not enough bytes for checksum: %s" %
                              (label, e))

    @staticmethod
    def _calc_checksum(buf):
        cs = 0
        for x in buf[:-2]:
            cs += x
        return cs

    @staticmethod
    def _extract_checksum(buf, msb_first):
        if msb_first:
            return (buf[-2] << 8) | buf[-1]
        return (buf[-1] << 8) | buf[-2]

    @staticmethod
    def _extract_ts(buf):
        if buf[0] == 0xee and buf[1] == 0xee and buf[2] == 0xee:
            # year, month, and day are 0xee when timestamp is unset
            return None
        try:
            year = int(buf[0]) + 2000
            month = int(buf[1])
            day = int(buf[2])
            hour = int(buf[3])
            minute = int(buf[4])
            return time.mktime((year, month, day, hour, minute, 0, -1, -1, -1))
        except IndexError:
            raise BadTimestamp("buffer too short for timestamp")
        except (OverflowError, ValueError) as e:
            raise BadTimestamp(
                "cannot create timestamp from y:%s m:%s d:%s H:%s M:%s: %s" %
                (buf[0], buf[1], buf[2], buf[3], buf[4], e))

    @staticmethod
    def _extract_signed(hi, lo, m):
        if hi == 0x7f:
            return None
        s = 0
        if hi & 0xf0 == 0xf0:
            s = 0x10000
        return ((hi << 8) + lo - s) * m

    @staticmethod
    def _extract_value(buf, m):
        if buf[0] == 0x7f:
            return None
        if len(buf) == 2:
            return ((buf[0] << 8) + buf[1]) * m
        return buf[0] * m

    @staticmethod
    def get_latest_index(buf):
        # get the index of the most recent history record
        if buf[0] != 0x57:
            return None
        return (buf[17] << 8) + buf[18]

    @staticmethod
    def get_next_index(n):
        # return the index of the record after indicated index
        if n == 0:
            return 0x20
        if n + 1 > Station.MAX_RECORDS:
            return 0x20 # FIXME: verify the wraparound
        return n + 1

    @staticmethod
    def clip_index(n):
        # given a history record index, clip it to a valid value
        # the HISTORY_MAX_REC value is what it returned in packet 0x57 when the
        # buffer is full. You cannot ask for it, only the one before.
        if n < Station.HISTORY_START_REC:
            return Station.HISTORY_START_REC
        if n >= Station.HISTORY_MAX_REC - 1:
            return Station.HISTORY_MAX_REC - 1 # wraparound never happens
        return n

    @staticmethod
    def get_record_index(buf):
        # extract the index from the history record
        if buf[0] != 0xd2:
            return None
        return (buf[2] << 8) + buf[3]

    @staticmethod
    def get_history_usage(index):
        # return history usage as a percentage
        return 100.0 * float(index - Station.HISTORY_START_REC) / Station.HISTORY_N_RECORDS

    @staticmethod
    def decode(buf):
        try:
            pkt = getattr(Station, '_decode_%02x' % buf[0])(buf)
            if DEBUG_DECODE:
                loginf('decode: %s %s' % (_fmt_bytes(buf), pkt))
            return pkt
        except IndexError as e:
            raise BadBuffer("cannot decode buffer: %s" % e)
        except AttributeError:
            raise UnknownPacketType("unknown packet type %02x: %s" %
                                    (buf[0], _fmt_bytes(buf)))

    @staticmethod
    def _decode_57(buf):
        """57 packet contains station information"""
        pkt = dict()
        pkt['packet_type'] = 0x57
        pkt['station_type'] = ''.join("%s" % chr(x) for x in buf[0:6])
        pkt['station_model'] = ''.join("%s" % chr(x) for x in buf[7:11])
        pkt['magic0'] = buf[12]
        pkt['magic1'] = buf[13]
        pkt['history_cleared'] = (buf[20] == 0x43) # FIXME: verify this
        pkt['mystery0'] = buf[22]
        pkt['mystery1'] = buf[23]
        pkt['latest_index'] = (buf[17] << 8) + buf[18]
        if DEBUG_HISTORY:
            loginf("history index: %s" % pkt['latest_index'])
        return pkt

    @staticmethod
    def _decode_41(_):
        """41 43 4b is ACK"""
        pkt = dict()
        pkt['packet_type'] = 0x41
        return pkt

    @staticmethod
    def _decode_d2(buf):
        """D2 packet contains history data"""
        Station._verify_length("D2", 0x80, buf)
        Station._verify_checksum("D2", buf[:0x80], msb_first=False)
        pkt = dict()
        pkt['packet_type'] = 0xd2
        pkt['index'] = Station.get_record_index(buf)
        pkt['ts'] = Station._extract_ts(buf[4:9])
        for i in range(9):
            pkt['temperature_%d' % i] = Station._extract_signed(
                buf[9 + 2 * i], buf[10 + 2 * i], 0.1) # C
            pkt['humidity_%d' % i] = Station._extract_value(
                buf[27 + i:28 + i], 1.0) # %
        for i in range(1, 9):
            pkt['dewpoint_%d' % i] = Station._extract_signed(
                buf[36 + 2 * i], buf[37 + 2 * i], 0.1) # C
            pkt['heatindex_%d' % i] = Station._extract_signed(
                buf[52 + 2 * i], buf[53 + 2 * i], 0.1) # C
        pkt['windchill'] = Station._extract_signed(buf[68], buf[69], 0.1) # C
        pkt['wind_gust'] = Station._extract_value(buf[72:74], 0.1) # m/s
        pkt['wind_avg'] = Station._extract_value(buf[74:76], 0.1) # m/s
        pkt['wind_gust_dir'] = Station._extract_value(buf[76:78], 1.0) # degree
        pkt['wind_dir'] = Station._extract_value(buf[78:80], 1.0) # degree
        pkt['forecast'] = Station._extract_value(buf[80:81], 1.0)
        pkt['rain_hour'] = Station._extract_value(buf[83:85], 0.254) # mm
        pkt['rain_total'] = Station._extract_value(buf[86:88], 0.254) # mm
        pkt['rain_start_dateTime'] = Station._extract_ts(buf[88:93])
        pkt['rain_rate'] = Station._extract_value(buf[93:95], 0.254) # mm/hour
        pkt['barometer'] = Station._extract_value(buf[95:97], 0.1) # mbar
        pkt['pressure_trend'] = Station._extract_value(buf[97:98], 1.0)
        return pkt

    @staticmethod
    def _decode_d3(buf):
        """D3 packet contains temperature/humidity data"""
        Station._verify_length("D3", 0x3d, buf)
        Station._verify_checksum("D3", buf[:0x3d])
        pkt = dict()
        pkt['packet_type'] = 0xd3
        pkt['ts'] = Station._extract_ts(buf[2:7])
        pkt['channel'] = buf[7]
        pkt['temperature_%d' % pkt['channel']] = Station._extract_signed(
            buf[8], buf[9], 0.1) # C
        pkt['humidity_%d' % pkt['channel']] = Station._extract_value(
            buf[10:11], 1.0) # %
        pkt['dewpoint_%d' % pkt['channel']] = Station._extract_signed(
            buf[11], buf[12], 0.1) # C
        pkt['heatindex_%d' % pkt['channel']] = Station._extract_signed(
            buf[13], buf[14], 0.1) # C
        return pkt

    @staticmethod
    def _decode_d4(buf):
        """D4 packet contains wind data"""
        Station._verify_length("D4", 0x36, buf)
        Station._verify_checksum("D4", buf[:0x36])
        pkt = dict()
        pkt['packet_type'] = 0xd4
        pkt['ts'] = Station._extract_ts(buf[2:7])
        pkt['channel'] = buf[7]
        pkt['wind_gust'] = Station._extract_value(buf[8:10], 0.1) # m/s
        pkt['wind_gust_dir'] = Station._extract_value(buf[10:12], 1.0) # degree
        pkt['wind_avg'] = Station._extract_value(buf[12:14], 0.1) # m/s
        pkt['wind_dir'] = Station._extract_value(buf[14:16], 1.0) # degree
        pkt['windchill'] = Station._extract_signed(buf[18], buf[19], 0.1) # C
        return pkt

    @staticmethod
    def _decode_d5(buf):
        """D5 packet contains rain data"""
        Station._verify_length("D5", 0x28, buf)
        Station._verify_checksum("D5", buf[:0x28])
        pkt = dict()
        pkt['packet_type'] = 0xd5
        pkt['ts'] = Station._extract_ts(buf[2:7])
        pkt['channel'] = buf[7]
        pkt['rain_hour'] = Station._extract_value(buf[9:11], 0.254) # mm
        pkt['rain_24_hour'] = Station._extract_value(buf[12:14], 0.254) # mm
        pkt['rain_total'] = Station._extract_value(buf[15:17], 0.254) # mm
        pkt['rain_rate'] = Station._extract_value(buf[17:19], 0.254) # mm/hour
        pkt['rain_start_dateTime'] = Station._extract_ts(buf[19:24])
        return pkt

    @staticmethod
    def _decode_d6(buf):
        """D6 packet contains pressure data"""
        Station._verify_length("D6", 0x2e, buf)
        Station._verify_checksum("D6", buf[:0x2e])
        pkt = dict()
        pkt['packet_type'] = 0xd6
        pkt['ts'] = Station._extract_ts(buf[2:7])
        pkt['channel'] = buf[7]
        pkt['pressure'] = Station._extract_value(buf[8:10], 0.1) # mbar
        pkt['barometer'] = Station._extract_value(buf[10:12], 0.1) # mbar
        pkt['altitude'] = Station._extract_value(buf[12:14], 1.0) # meter
        return pkt

    @staticmethod
    def _decode_dc(buf):
        """DC packet contains temperature/humidity range data"""
        Station._verify_length("DC", 0x3e, buf)
        Station._verify_checksum("DC", buf[:0x3e])
        pkt = dict()
        pkt['packet_type'] = 0xdc
        pkt['ts'] = Station._extract_ts(buf[2:7])
        return pkt

    @staticmethod
    def _decode_db(buf):
        """DB packet is forecast"""
        Station._verify_length("DB", 0x20, buf)
        Station._verify_checksum("DB", buf[:0x20])
        pkt = dict()
        pkt['packet_type'] = 0xdb
        return pkt


class WMR300ConfEditor(weewx.drivers.AbstractConfEditor):
    @property
    def default_stanza(self):
        return """
[WMR300]
    # This section is for WMR300 weather stations.

    # The station model, e.g., WMR300A
    model = WMR300

    # The driver to use:
    driver = weewx.drivers.wmr300
"""

    def modify_config(self, config_dict):
        print("""
Setting rainRate, windchill, heatindex calculations to hardware. 
Dewpoint from hardware is truncated to integer so use software""")
        config_dict.setdefault('StdWXCalculate', {})
        config_dict['StdWXCalculate'].setdefault('Calculations', {})
        config_dict['StdWXCalculate']['Calculations']['rainRate'] = 'hardware'
        config_dict['StdWXCalculate']['Calculations']['windchill'] = 'hardware'
        config_dict['StdWXCalculate']['Calculations']['heatindex'] = 'hardware'
        config_dict['StdWXCalculate']['Calculations']['dewpoint'] = 'software'


# define a main entry point for basic testing of the station.
# invoke this as follows from the weewx root dir:
#
# PYTHONPATH=bin python bin/user/wmr300.py

if __name__ == '__main__':
    import syslog
    import optparse
    from weeutil.weeutil import to_sorted_string

    usage = """%prog [options] [--help]"""

    syslog.openlog('wmr300', syslog.LOG_PID | syslog.LOG_CONS)
    syslog.setlogmask(syslog.LOG_UPTO(syslog.LOG_DEBUG))
    parser = optparse.OptionParser(usage=usage)
    parser.add_option('--version', action='store_true',
                      help='display driver version')
    parser.add_option('--get-current', action='store_true',
                      help='get current packets')
    parser.add_option('--get-history', action='store_true',
                      help='get history records from station')
    (options, args) = parser.parse_args()

    if options.version:
        print("%s driver version %s" % (DRIVER_NAME, DRIVER_VERSION))
        exit(0)

    driver_dict = {
        'debug_comm': 0,
        'debug_packet': 0,
        'debug_counts': 0,
        'debug_decode': 0,
        'debug_history': 0,
        'debug_rain': 0}
    stn = WMR300Driver(**driver_dict)

    if options.get_history:
        ts = time.time() - 3600 # get last hour of data
        for pkt in stn.genStartupRecords(ts):
            print(to_sorted_string(pkt))

    if options.get_current:
        for packet in stn.genLoopPackets():
            print(to_sorted_string(packet))<|MERGE_RESOLUTION|>--- conflicted
+++ resolved
@@ -788,11 +788,7 @@
 from weeutil.log import logdbg, loginf, logerr, logcrt
 
 DRIVER_NAME = 'WMR300'
-<<<<<<< HEAD
 DRIVER_VERSION = '0.20'
-=======
-DRIVER_VERSION = '0.19rc7'
->>>>>>> e54b9425
 
 DEBUG_COMM = 0
 DEBUG_PACKET = 0
