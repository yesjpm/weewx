--- conflicted
+++ resolved
@@ -947,18 +947,10 @@
             log.info("Received signal HUP. Restarting.")
 
         except Terminate:
-<<<<<<< HEAD
             log.info("Terminating weewx version %s", weewx.__version__)
             weeutil.logger.log_traceback(log.info, "    ****  ")
-            # Reraise the exception (this should cause the program to exit)
-            raise
-=======
-            syslog.syslog(syslog.LOG_INFO, "engine: Terminating weewx version %s" % weewx.__version__)
-            weeutil.weeutil.log_traceback("    ****  ", syslog.LOG_DEBUG)
-            # Reraise the signal (this should cause the program to exit)
             signal.signal(signal.SIGTERM, signal.SIG_DFL)
             os.kill(0, signal.SIGTERM)
->>>>>>> 3eb97346
 
         # Catch any keyboard interrupts and log them
         except KeyboardInterrupt:
