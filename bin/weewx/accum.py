#
#    Copyright (c) 2009-2016 Tom Keffer <tkeffer@gmail.com>
#
#    See the file LICENSE.txt for your full rights.
#
"""Statistical accumulators. They accumulate the highs, lows, averages,
etc., of a sequence of records."""

import math

import weewx
import configobj

class OutOfSpan(ValueError):
    """Raised when attempting to add a record outside of the timespan held by an accumulator"""

#===============================================================================
#                             ScalarStats
#===============================================================================

class ScalarStats(object):
    """Accumulates statistics (min, max, average, etc.) for a scalar value.
    
    Property 'last' is the last non-None value seen. Property 'lasttime' is
    the time it was seen. """
    
    default_init = (None, None, None, None, 0.0, 0, 0.0, 0)
    
    def __init__(self, stats_tuple=None):
        self.setStats(stats_tuple)
        self.last = None
        self.lasttime = None
         
    def setStats(self, stats_tuple=None):
        (self.min, self.mintime,
         self.max, self.maxtime,
         self.sum, self.count,
         self.wsum, self.sumtime) = stats_tuple if stats_tuple else ScalarStats.default_init
         
    def getStatsTuple(self):
        """Return a stats-tuple. That is, a tuple containing the gathered statistics.
        This tuple can be used to update the stats database"""
        return (self.min, self.mintime, self.max, self.maxtime,
                self.sum, self.count, self.wsum, self.sumtime)
    
    def mergeHiLo(self, x_stats):
        """Merge the highs and lows of another accumulator into myself."""
        if x_stats.min is not None:
            if self.min is None or x_stats.min < self.min:
                self.min = x_stats.min
                self.mintime = x_stats.mintime
        if x_stats.max is not None:
            if self.max is None or x_stats.max > self.max:
                self.max = x_stats.max
                self.maxtime = x_stats.maxtime
        if x_stats.lasttime is not None:
            if self.lasttime is None or x_stats.lasttime >= self.lasttime:
                self.lasttime = x_stats.lasttime
                self.last = x_stats.last

    def mergeSum(self, x_stats):
        """Merge the sum and count of another accumulator into myself."""
        self.sum += x_stats.sum
        self.count += x_stats.count
        self.wsum += x_stats.wsum
        self.sumtime += x_stats.sumtime

    def addHiLo(self, val, ts):
        """Include a scalar value in my highs and lows.
        val: A scalar value
        ts:  The timestamp.
        """
        if val is not None:
            if self.min is None or val < self.min:
                self.min = val
                self.mintime = ts
            if self.max is None or val > self.max:
                self.max = val
                self.maxtime = ts
            if self.lasttime is None or ts >= self.lasttime:
                self.last = val
                self.lasttime = ts

    def addSum(self, val, weight=1):
        """Add a scalar value to my running sum and count."""
        if val is not None:
            self.sum += val
            self.count += 1
            self.wsum += val * weight
            self.sumtime += weight
        
    @property
    def avg(self):
        return self.wsum / self.sumtime if self.count else None

class VecStats(object):
    """Accumulates statistics for a vector value.
     
    Property 'last' is the last non-None value seen. It is a two-way tuple (mag, dir).
    Property 'lasttime' is the time it was seen. """

    default_init = (None, None, None, None,
                    0.0, 0, 0.0, 0, None, 0.0, 0.0, 0, 0.0, 0.0)
     
    def __init__(self, stats_tuple=None):
        self.setStats(stats_tuple)
        self.last = (None, None)
        self.lasttime = None
 
    def setStats(self, stats_tuple=None):
        (self.min, self.mintime,
         self.max, self.maxtime,
         self.sum, self.count,
         self.wsum, self.sumtime,
         self.max_dir, self.xsum, self.ysum,
         self.dirsumtime, self.squaresum, self.wsquaresum) = stats_tuple if stats_tuple else VecStats.default_init
        
    def getStatsTuple(self):
        """Return a stats-tuple. That is, a tuple containing the gathered statistics."""
        return (self.min, self.mintime,
                self.max, self.maxtime,
                self.sum, self.count,
                self.wsum, self.sumtime,
                self.max_dir, self.xsum, self.ysum,
                self.dirsumtime, self.squaresum, self.wsquaresum)
 
    def mergeHiLo(self, x_stats):
        """Merge the highs and lows of another accumulator into myself."""
        if x_stats.min is not None:
            if self.min is None or x_stats.min < self.min:
                self.min = x_stats.min
                self.mintime = x_stats.mintime
        if x_stats.max is not None:
            if self.max is None or x_stats.max > self.max:
                self.max = x_stats.max
                self.maxtime = x_stats.maxtime
                self.max_dir = x_stats.max_dir
        if x_stats.lasttime is not None:
            if self.lasttime is None or x_stats.lasttime >= self.lasttime:
                self.lasttime = x_stats.lasttime
                self.last = x_stats.last
 
    def mergeSum(self, x_stats):
        """Merge the sum and count of another accumulator into myself."""
        self.sum += x_stats.sum
        self.count += x_stats.count
        self.wsum += x_stats.wsum
        self.sumtime += x_stats.sumtime
        self.xsum += x_stats.xsum
        self.ysum += x_stats.ysum
        self.dirsumtime += x_stats.dirsumtime
        self.squaresum += x_stats.squaresum
        self.wsquaresum += x_stats.wsquaresum
         
    def addHiLo(self, val, ts):
        """Include a vector value in my highs and lows.
        val: A vector value. It is a 2-way tuple (mag, dir).
        ts:  The timestamp.
        """
        speed, dirN = val
        if speed is not None:
            if self.min is None or speed < self.min:
                self.min = speed
                self.mintime = ts
            if self.max is None or speed > self.max:
                self.max = speed
                self.maxtime = ts
                self.max_dir = dirN
            if self.lasttime is None or ts >= self.lasttime:
                self.last = (speed, dirN)
                self.lasttime = ts
         
    def addSum(self, val, weight=1):
        """Add a vector value to my sum and squaresum.
        val: A vector value. It is a 2-way tuple (mag, dir)
        """
        speed, dirN = val
        if speed is not None:
            self.sum += speed
            self.count += 1
            self.wsum += weight * speed
            self.sumtime += weight
            self.squaresum += speed ** 2
            self.wsquaresum += weight * speed ** 2
            if dirN is not None :
                self.xsum += weight * speed * math.cos(math.radians(90.0 - dirN))
                self.ysum += weight * speed * math.sin(math.radians(90.0 - dirN))
                self.dirsumtime += weight
             
    @property
    def avg(self):
        return self.wsum / self.sumtime if self.count else None
 
    @property
    def rms(self):
        return math.sqrt(self.wsquaresum / self.sumtime) if self.count else None
 
    @property
    def vec_avg(self):
        if self.count:
            return math.sqrt((self.xsum ** 2 + self.ysum ** 2) / self.sumtime ** 2)
 
    @property
    def vec_dir(self):
        if self.dirsumtime:
            _result = 90.0 - math.degrees(math.atan2(self.ysum, self.xsum))
            if _result < 0.0:
                _result += 360.0
            return _result

#===============================================================================
#                             Class Accum
#===============================================================================

class Accum(dict):
    """Accumulates statistics for a set of observation types."""
    
    def __init__(self, timespan):
        """Initialize a Accum.
        
        timespan: The time period over which stats will be accumulated."""
        
        self.timespan = timespan
        # The unit system is left unspecified until the first observation comes in.
        self.unit_system = None
        
    def addRecord(self, record, add_hilo=True):
        """Add a record to my running statistics. 
        
        The record must have keys 'dateTime' and 'usUnits'."""
        
        # Check to see if the record is within my observation timespan 
        if not self.timespan.includesArchiveTime(record['dateTime']):
            raise OutOfSpan, "Attempt to add out-of-interval record"

        for obs_type in record:
            # Get the proper function ...
            func = get_add_function(obs_type)
            # ... then call it.
            func(self, record, obs_type, add_hilo)
                            
    def updateHiLo(self, accumulator):
        """Merge the high/low stats of another accumulator into me."""
        if accumulator.timespan.start < self.timespan.start or accumulator.timespan.stop > self.timespan.stop:
            raise OutOfSpan("Attempt to merge an accumulator whose timespan is not a subset")

        self._check_units(accumulator.unit_system)
        
        for obs_type in accumulator:
            self.init_type(obs_type)
            self[obs_type].mergeHiLo(accumulator[obs_type])
                    
    def getRecord(self):
        """Extract a record out of the results in the accumulator."""
        
        # All records have a timestamp and unit type
        record = {'dateTime': self.timespan.stop,
                  'usUnits' : self.unit_system}
        
        return self.augmentRecord(record)
    
    def augmentRecord(self, record):
        
        # Go through all observation types.
        for obs_type in self:
<<<<<<< HEAD
            # Get the proper extraction function...
            func = get_extract_function(obs_type)
            # ... then call it
            func(self, record, obs_type)
=======
            # If the type does not appear in the record, then add it:
            if obs_type not in record:
                # Get the proper extraction function...
                func = extract_dict.get(obs_type, Accum.avg_extract)
                # ... then call it
                func(self, record, obs_type)
>>>>>>> e9ad1dd4

        return record

    def set_stats(self, obs_type, stats_tuple):
        
        self.init_type(obs_type)
        self[obs_type].setStats(stats_tuple)
        
    def wind_extract(self, record, obs_type):
        """Extract wind values from myself, and put in a record."""
        # Wind records must be flattened into the separate categories:
        record['windSpeed'] = self[obs_type].avg
        record['windDir'] = self[obs_type].vec_dir
        record['windGust'] = self[obs_type].max
        record['windGustDir'] = self[obs_type].max_dir
        
    def sum_extract(self, record, obs_type):
        record[obs_type] = self[obs_type].sum
        
    def last_extract(self, record, obs_type):
        record[obs_type] = self[obs_type].last
        
    def avg_extract(self, record, obs_type):
        record[obs_type] = self[obs_type].avg
        
    def init_type(self, obs_type):
        """Add a given observation type to my dictionary."""
        # Do nothing if this type has already been initialized:
        if obs_type in self:
            return

        # Get a new accumulator of the proper type
        self[obs_type] = new_accumulator(obs_type)
            
    def add_value(self, record, obs_type, add_hilo):
        """Add a single observation to myself."""

        val = record[obs_type]

        # If the type has not been seen before, initialize it
        self.init_type(obs_type)
        # Then add to highs/lows, and to the running sum:
        if add_hilo: 
            self[obs_type].addHiLo(val, record['dateTime'])
        self[obs_type].addSum(val)

    def add_wind_value(self, record, obs_type, add_hilo):
        """Add a single observation of type wind to myself."""

        if obs_type in ['windDir', 'windGust', 'windGustDir']:
            return
        if weewx.debug:
            assert(obs_type == 'windSpeed')
        
        # First add it to regular old 'windSpeed', then
        # treat it like a vector.
        self.add_value(record, obs_type, add_hilo)
        
        # If the type has not been seen before, initialize it
        self.init_type('wind')
        # Then add to highs/lows, and to the running sum:
        if add_hilo:
            self['wind'].addHiLo((record.get('windGust'), record.get('windGustDir')), record['dateTime'])
            self['wind'].addHiLo((record.get('windSpeed'), record.get('windDir')), record['dateTime'])
        self['wind'].addSum((record['windSpeed'], record.get('windDir')))
        
    def check_units(self, record, obs_type, add_hilo):  # @UnusedVariable
        if weewx.debug:
            assert(obs_type == 'usUnits')
        self._check_units(record['usUnits'])

    def noop(self, record, obs_type, add_hilo=True):
        pass

    def _check_units(self, new_unit_system):
        # If no unit system has been specified for me yet, adopt the incoming
        # system
        if self.unit_system is None:
            self.unit_system = new_unit_system
        else:
            # Otherwise, make sure they match
            if self.unit_system != new_unit_system:
                raise ValueError("Unit system mismatch %d v. %d" % (self.unit_system, new_unit_system))
            
#===============================================================================
#                            Configuration dictionaries
#===============================================================================

#
# Mappings from string names to actual functions and classes
#

accum_types = {'scalar' : ScalarStats,
               'vector' : VecStats}

adder_functions = {'add'         : Accum.add_value,
                   'add_wind'    : Accum.add_wind_value,
                   'check_units' : Accum.check_units,
                   'noop'        : Accum.noop}

extract_functions = {'avg'  : Accum.avg_extract,
                     'sum'  : Accum.sum_extract,
                     'last' : Accum.last_extract,
                     'wind' : Accum.wind_extract,
                     'noop' : Accum.noop}

#
# Default mappings from observation types to accumulator classes and functions
#

default_accum_type_dict = {'wind': VecStats}

default_add_dict = {'windSpeed' : Accum.add_wind_value,
                    'usUnits'   : Accum.check_units,
                    'dateTime'  : Accum.noop}

default_extract_dict = {'wind'      : Accum.wind_extract,
                        'windSpeed' : Accum.noop,  # Extracted as part of 'wind'
                        'windDir'   : Accum.noop,  # Extracted as part of 'wind'
                        'windGust'  : Accum.noop,  # Extracted as part of 'wind'
                        'windGustDir':Accum.noop,  # Extracted as part of 'wind'
                        'rain'      : Accum.sum_extract,
                        'ET'        : Accum.sum_extract,
                        'dayET'     : Accum.last_extract,
                        'monthET'   : Accum.last_extract,
                        'yearET'    : Accum.last_extract,
                        'hourRain'  : Accum.last_extract,
                        'dayRain'   : Accum.last_extract,
                        'rain24'    : Accum.last_extract,
                        'monthRain' : Accum.last_extract,
                        'yearRain'  : Accum.last_extract,
                        'totalRain' : Accum.last_extract}

accum_type_dict = {}
add_dict        = {}
extract_dict    = {}

def initialize(config_dict):
    """Must be called before using any of the accumulators"""

    global accum_type_dict, add_dict, extract_dict
    
    # Initialize with the default values:    
    accum_type_dict = dict(default_accum_type_dict)
    add_dict = dict(default_add_dict)
    extract_dict = dict(default_extract_dict)

    # Now do the overrides from the config file
    
    extras = config_dict.get('Accumulator', configobj.ConfigObj({}))
    for obs_type in extras.sections:
        # Get the accumulator type
        accum_type = extras['Accumulator'][obs_type].get('accumulator', 'scalar').lower()
        # Fail hard if this is an unknown accumulator type
        accum_type_dict[obs_type] = accum_types[accum_type]
        
        # Get the adder function to use
        add_function = extras['Accumulator'][obs_type].get('adder', 'add').lower()
        # Fail hard if this is an unknown adder function
        add_dict[obs_type] = adder_functions[add_function]

        # Get the type of extraction function to use
        extract_function = extras['Accumulator'][obs_type].get('aggregation', 'avg').lower()
        # Fail hard if this is an unknown extraction type:
        extract_dict[obs_type] = extract_functions[extract_function]
    
def new_accumulator(obs_type):
    return accum_type_dict.get(obs_type, ScalarStats)()

def get_add_function(obs_type):
    return add_dict.get(obs_type, Accum.add_value)
    
def get_extract_function(obs_type):
    return extract_dict.get(obs_type, Accum.avg_extract)
        <|MERGE_RESOLUTION|>--- conflicted
+++ resolved
@@ -263,19 +263,12 @@
         
         # Go through all observation types.
         for obs_type in self:
-<<<<<<< HEAD
-            # Get the proper extraction function...
-            func = get_extract_function(obs_type)
-            # ... then call it
-            func(self, record, obs_type)
-=======
             # If the type does not appear in the record, then add it:
             if obs_type not in record:
                 # Get the proper extraction function...
-                func = extract_dict.get(obs_type, Accum.avg_extract)
+                func = get_extract_function(obs_type)
                 # ... then call it
                 func(self, record, obs_type)
->>>>>>> e9ad1dd4
 
         return record
 
