--- conflicted
+++ resolved
@@ -17,11 +17,7 @@
 socket_timeout = 20
 
 # Do not modify this. It is used when installing and updating weewx.
-<<<<<<< HEAD
-version = 3.7.0b3
-=======
 version = 3.7.0
->>>>>>> 29647a08
 
 ##############################################################################
 
